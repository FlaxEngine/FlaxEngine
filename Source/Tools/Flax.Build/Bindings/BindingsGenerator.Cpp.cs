// Copyright (c) 2012-2023 Wojciech Figat. All rights reserved.

using System;
using System.Collections.Generic;
using System.IO;
using System.Linq;
using System.Text;
using BuildData = Flax.Build.Builder.BuildData;

namespace Flax.Build.Bindings
{
    partial class BindingsGenerator
    {
        private static readonly bool[] CppParamsThatNeedLocalVariable = new bool[64];
        private static readonly bool[] CppParamsThatNeedConversion = new bool[64];
        private static readonly string[] CppParamsThatNeedConversionWrappers = new string[64];
        private static readonly string[] CppParamsThatNeedConversionTypes = new string[64];
        private static readonly string[] CppParamsWrappersCache = new string[64];
        public static readonly List<KeyValuePair<string, string>> CppInternalCalls = new List<KeyValuePair<string, string>>();
        public static readonly List<ApiTypeInfo> CppUsedNonPodTypes = new List<ApiTypeInfo>();
        private static readonly List<ApiTypeInfo> CppUsedNonPodTypesList = new List<ApiTypeInfo>();
        public static readonly HashSet<FileInfo> CppReferencesFiles = new HashSet<FileInfo>();
        private static readonly List<FieldInfo> CppAutoSerializeFields = new List<FieldInfo>();
        private static readonly List<PropertyInfo> CppAutoSerializeProperties = new List<PropertyInfo>();
        public static readonly HashSet<string> CppIncludeFiles = new HashSet<string>();
        private static readonly List<string> CppIncludeFilesList = new List<string>();
        private static readonly HashSet<TypeInfo> CppVariantToTypes = new HashSet<TypeInfo>();
        private static readonly Dictionary<string, TypeInfo> CppVariantFromTypes = new Dictionary<string, TypeInfo>();
        private static bool CppNonPodTypesConvertingGeneration = false;
        private static StringBuilder CppContentsEnd;

        public class ScriptingLangInfo
        {
            public bool Enabled;
            public string VirtualWrapperMethodsPostfix;
        }

        public static readonly List<ScriptingLangInfo> ScriptingLangInfos = new List<ScriptingLangInfo>
        {
            new ScriptingLangInfo
            {
                Enabled = true,
                VirtualWrapperMethodsPostfix = "_ManagedWrapper", // C#
            },
        };

        public static event Action<BuildData, IGrouping<string, Module>, StringBuilder> GenerateCppBinaryModuleHeader;
        public static event Action<BuildData, IGrouping<string, Module>, StringBuilder> GenerateCppBinaryModuleSource;
        public static event Action<BuildData, ModuleInfo, StringBuilder> GenerateCppModuleSource;
        public static event Action<BuildData, ApiTypeInfo, StringBuilder> GenerateCppTypeInternalsStatics;
        public static event Action<BuildData, ApiTypeInfo, StringBuilder> GenerateCppTypeInternals;
        public static event Action<BuildData, ApiTypeInfo, StringBuilder> GenerateCppTypeInitRuntime;
        public static event Action<BuildData, VirtualClassInfo, FunctionInfo, int, int, StringBuilder> GenerateCppScriptWrapperFunction;

        private static readonly List<string> CppInBuildVariantStructures = new List<string>
        {
            "Vector2",
            "Vector3",
            "Vector4",
            "Float2",
            "Float3",
            "Float4",
            "Double2",
            "Double2",
            "Double3",
            "Int2",
            "Int3",
            "Int4",
            "Color",
            "Quaternion",
            "Guid",
            "BoundingSphere",
            "BoundingBox",
            "Transform",
            "Matrix",
            "Ray",
            "Rectangle",
        };

        private static bool GenerateCppIsTemplateInstantiationType(ApiTypeInfo typeInfo)
        {
            return typeInfo.Instigator != null && typeInfo.Instigator.TypeInfo is ClassStructInfo classStructInfo && classStructInfo.IsTemplate;
        }

        private static string GenerateCppWrapperNativeToVariantMethodName(TypeInfo typeInfo)
        {
            var sb = GetStringBuilder();
            sb.Append(typeInfo.Type.Replace("::", "_"));
            if (typeInfo.IsPtr)
                sb.Append("Ptr");
            if (typeInfo.GenericArgs != null)
            {
                foreach (var arg in typeInfo.GenericArgs)
                {
                    sb.Append(arg.Type.Replace("::", "_"));
                    if (arg.IsPtr)
                        sb.Append("Ptr");
                }
            }
            var result = sb.ToString();
            PutStringBuilder(sb);
            return result;
        }

        private static string GenerateCppWrapperNativeToManagedParam(BuildData buildData, StringBuilder contents, TypeInfo paramType, string paramName, ApiTypeInfo caller, bool isRef, out bool useLocalVar)
        {
            useLocalVar = false;
            var nativeToManaged = GenerateCppWrapperNativeToManaged(buildData, paramType, caller, out var managedTypeAsNative, null);
            string result;
            if (!string.IsNullOrEmpty(nativeToManaged))
            {
                result = string.Format(nativeToManaged, paramName);
                if (managedTypeAsNative[managedTypeAsNative.Length - 1] == '*' && !isRef)
                {
                    // Pass pointer value
                }
                else
                {
                    // Pass as pointer to local variable converted for managed runtime
                    if (paramType.IsPtr)
                        result = string.Format(nativeToManaged, '*' + paramName);
                    contents.Append($"        auto __param_{paramName} = {result};").AppendLine();
                    result = $"&__param_{paramName}";
                    useLocalVar = true;
                }
            }
            else
            {
                result = paramName;
                if (paramType.IsRef && !paramType.IsConst && !isRef)
                {
                    // Pass reference as a pointer
                    result = '&' + result;
                }
                else if (paramType.IsPtr || managedTypeAsNative[managedTypeAsNative.Length - 1] == '*')
                {
                    // Pass pointer value
                }
                else
                {
                    // Pass as pointer to value
                    result = '&' + result;
                }
            }
            return $"(void*){result}";
        }


        private static void GenerateCppAddFileReference(BuildData buildData, ApiTypeInfo caller, TypeInfo typeInfo, ApiTypeInfo apiType)
        {
            CppReferencesFiles.Add(apiType?.File);
            if (typeInfo.GenericArgs != null)
            {
                for (int i = 0; i < typeInfo.GenericArgs.Count; i++)
                {
                    var g = typeInfo.GenericArgs[i];
                    GenerateCppAddFileReference(buildData, caller, g, FindApiTypeInfo(buildData, g, caller));
                }
            }
        }

        public static string GenerateCppWrapperNativeToVariant(BuildData buildData, TypeInfo typeInfo, ApiTypeInfo caller, string value)
        {
            if (typeInfo.Type == "Variant")
                return value;
            if (typeInfo.Type == "String")
                return $"Variant(StringView({value}))";
            if (typeInfo.Type == "StringAnsi")
                return $"Variant(StringAnsiView({value}))";
            if (typeInfo.Type == "AssetReference" ||
                typeInfo.Type == "WeakAssetReference" ||
                typeInfo.Type == "SoftAssetReference" ||
                typeInfo.Type == "ScriptingObjectReference" ||
                typeInfo.Type == "SoftObjectReference")
                return $"Variant({value}.Get())";
            if (typeInfo.IsArray)
            {
                var wrapperName = GenerateCppWrapperNativeToVariantMethodName(typeInfo);
                CppVariantFromTypes[wrapperName] = typeInfo;
                return $"VariantFrom{GenerateCppWrapperNativeToVariantMethodName(typeInfo)}Array((const {typeInfo}*){value}, {typeInfo.ArraySize})";
            }
            if (typeInfo.Type == "Array" && typeInfo.GenericArgs != null)
            {
                var wrapperName = GenerateCppWrapperNativeToVariantMethodName(typeInfo.GenericArgs[0]);
                CppVariantFromTypes[wrapperName] = typeInfo;
                return $"VariantFrom{wrapperName}Array((const {typeInfo.GenericArgs[0]}*){value}.Get(), {value}.Count())";
            }
            if (typeInfo.Type == "Dictionary" && typeInfo.GenericArgs != null)
            {
                var wrapperName = GenerateCppWrapperNativeToVariantMethodName(typeInfo.GenericArgs[0]) + GenerateCppWrapperNativeToVariantMethodName(typeInfo.GenericArgs[1]);
                CppVariantFromTypes[wrapperName] = typeInfo;
                return $"VariantFrom{wrapperName}Dictionary({value})";
            }
            if (typeInfo.Type == "Span" && typeInfo.GenericArgs != null)
            {
                return "Variant()"; // TODO: Span to Variant converting (use utility method the same way as for arrays)
            }

            var apiType = FindApiTypeInfo(buildData, typeInfo, caller);
            if (apiType != null)
            {
                CppReferencesFiles.Add(apiType.File);
                if (apiType.IsStruct && !apiType.IsPod && !CppUsedNonPodTypes.Contains(apiType))
                    CppUsedNonPodTypes.Add(apiType);

                if (apiType.IsEnum)
                    return $"Variant::Enum(VariantType(VariantType::Enum, StringAnsiView(\"{apiType.FullNameManaged}\", {apiType.FullNameManaged.Length})), {value})";
                if (apiType.IsStruct && !CppInBuildVariantStructures.Contains(apiType.Name))
                    if (typeInfo.IsPtr)
                        return $"Variant::Structure(VariantType(VariantType::Structure, StringAnsiView(\"{apiType.FullNameManaged}\", {apiType.FullNameManaged.Length})), *{value})";
                    else
                        return $"Variant::Structure(VariantType(VariantType::Structure, StringAnsiView(\"{apiType.FullNameManaged}\", {apiType.FullNameManaged.Length})), {value})";
            }

            if (typeInfo.IsPtr && typeInfo.IsConst)
                return $"Variant(({typeInfo.Type}*){value})";
            return $"Variant({value})";
        }

        public static string GenerateCppWrapperVariantToNative(BuildData buildData, TypeInfo typeInfo, ApiTypeInfo caller, string value)
        {
            if (typeInfo.Type == "Variant")
                return value;
            if (typeInfo.Type == "String")
                return $"(StringView){value}";
            if (typeInfo.Type == "StringAnsi")
                return $"(StringAnsiView){value}";
            if (typeInfo.IsPtr && typeInfo.IsConst && typeInfo.Type == "Char")
                return $"((StringView){value}).GetText()"; // (StringView)Variant, if not empty, is guaranteed to point to a null-terminated buffer.
            if (typeInfo.Type == "AssetReference" || typeInfo.Type == "WeakAssetReference" || typeInfo.Type == "SoftAssetReference")
                return $"ScriptingObject::Cast<{typeInfo.GenericArgs[0].Type}>((Asset*){value})";
            if (typeInfo.Type == "ScriptingObjectReference" || typeInfo.Type == "SoftObjectReference")
                return $"ScriptingObject::Cast<{typeInfo.GenericArgs[0].Type}>((ScriptingObject*){value})";
            if (typeInfo.IsArray)
                throw new Exception($"Not supported type to convert from the Variant to fixed-size array '{typeInfo}[{typeInfo.ArraySize}]'.");
            if (typeInfo.Type == "Array" && typeInfo.GenericArgs != null)
            {
                CppVariantToTypes.Add(typeInfo);
                return $"MoveTemp(VariantTo{GenerateCppWrapperNativeToVariantMethodName(typeInfo)}({value}))";
            }
            if (typeInfo.Type == "Dictionary" && typeInfo.GenericArgs != null)
            {
                CppVariantToTypes.Add(typeInfo);
                return $"MoveTemp(VariantTo{GenerateCppWrapperNativeToVariantMethodName(typeInfo)}({value}))";
            }
            if (typeInfo.Type == "Span" && typeInfo.GenericArgs != null)
            {
                return $"{typeInfo}()"; // Cannot be implemented since Variant stores array of Variants thus cannot get linear span of data
            }

            var apiType = FindApiTypeInfo(buildData, typeInfo, caller);
            if (apiType != null)
            {
                CppReferencesFiles.Add(apiType.File);
                if (apiType.IsStruct && !apiType.IsPod && !CppUsedNonPodTypes.Contains(apiType))
                    CppUsedNonPodTypes.Add(apiType);

                if (apiType.IsEnum)
                    return $"({apiType.FullNameNative})(uint64){value}";
                if (apiType.IsScriptingObject)
                    return $"ScriptingObject::Cast<{typeInfo.Type}>((ScriptingObject*){value})";
                if (apiType.IsStruct && !CppInBuildVariantStructures.Contains(apiType.Name))
                    if (typeInfo.IsPtr)
                        return $"({apiType.FullNameNative}*){value}.AsBlob.Data";
                    else
                        return $"*({apiType.FullNameNative}*){value}.AsBlob.Data";
            }

            if (typeInfo.IsPtr)
                return $"({typeInfo})(void*){value}";
            return $"({typeInfo}){value}";
        }

        public static void GenerateCppVirtualWrapperCallBaseMethod(BuildData buildData, StringBuilder contents, VirtualClassInfo classInfo, FunctionInfo functionInfo, string scriptVTableBase, string scriptVTableOffset)
        {
            contents.AppendLine("            // Prevent stack overflow by calling native base method");
            if (buildData.Toolchain?.Compiler == TargetCompiler.Clang)
            {
                // Clang compiler
                // TODO: secure VTableFunctionInjector with mutex (even at cost of performance)
                contents.AppendLine($"            {functionInfo.UniqueName}_Signature funcPtr = &{classInfo.NativeName}::{functionInfo.Name};");
                contents.AppendLine($"            VTableFunctionInjector vtableInjector(object, *(void**)&funcPtr, {scriptVTableBase}[{scriptVTableOffset} + 2]); // TODO: this is not thread-safe");
                if (classInfo is InterfaceInfo)
                {
                    contents.Append($"            return (({classInfo.NativeName}*)(void*)object)->{functionInfo.Name}(");
                }
                else
                {
                    contents.Append("            return (object->*funcPtr)(");
                }
            }
            else
            {
                // MSVC or other compiler
                contents.Append($"            return (this->**({functionInfo.UniqueName}_Internal_Signature*)&{scriptVTableBase}[{scriptVTableOffset} + 2])(");
            }
            bool separator = false;
            for (var i = 0; i < functionInfo.Parameters.Count; i++)
            {
                var parameterInfo = functionInfo.Parameters[i];
                if (separator)
                    contents.Append(", ");
                separator = true;
                contents.Append(parameterInfo.Name);
            }
            contents.AppendLine(");");
        }

        private static string GenerateCppGetMClass(BuildData buildData, TypeInfo typeInfo, ApiTypeInfo caller, FunctionInfo functionInfo)
        {
            // Optimal path for in-build types
            var managedType = GenerateCSharpNativeToManaged(buildData, typeInfo, caller);
            switch (managedType)
            {
            // In-built types (cached by the engine on startup)
            case "bool": return "MCore::TypeCache::Boolean";
            case "sbyte": return "MCore::TypeCache::SByte";
            case "byte": return "MCore::TypeCache::Byte";
            case "short": return "MCore::TypeCache::Int16";
            case "ushort": return "MCore::TypeCache::UInt16";
            case "int": return "MCore::TypeCache::Int32";
            case "uint": return "MCore::TypeCache::UInt32";
            case "long": return "MCore::TypeCache::Int64";
            case "ulong": return "MCore::TypeCache::UInt64";
            case "float": return "MCore::TypeCache::Single";
            case "double": return "MCore::TypeCache::Double";
            case "string": return "MCore::TypeCache::String";
            case "object": return "MCore::TypeCache::Object";
            case "void": return "MCore::TypeCache::Void";
            case "char": return "MCore::TypeCache::Char";
            case "IntPtr": return "MCore::TypeCache::IntPtr";
            case "UIntPtr": return "MCore::TypeCache::UIntPtr";

            // Vector2/3/4 have custom type in C# (due to lack of typename using in older C#)
            case "Vector2": return "Scripting::FindClass(\"FlaxEngine.Vector2\")";
            case "Vector3": return "Scripting::FindClass(\"FlaxEngine.Vector3\")";
            case "Vector4": return "Scripting::FindClass(\"FlaxEngine.Vector4\")";
            }

            // Find API type
            var apiType = FindApiTypeInfo(buildData, typeInfo, caller);
            if (apiType != null)
            {
                CppReferencesFiles.Add(apiType.File);
                if (apiType.IsStruct && !apiType.IsPod && !CppUsedNonPodTypes.Contains(apiType))
                    CppUsedNonPodTypes.Add(apiType);
                if (!apiType.SkipGeneration && !apiType.IsEnum)
                {
                    // Use declared type initializer
                    CppIncludeFiles.Add("Engine/Scripting/ManagedCLR/MClass.h");
                    return $"{apiType.FullNameNative}::TypeInitializer.GetClass()";
                }
            }

            // Pass it from C# in glue parameter if used inside the wrapper function
            if (functionInfo != null)
            {
                var customParam = new FunctionInfo.ParameterInfo
                {
                    Name = "resultArrayItemType" + functionInfo.Glue.CustomParameters.Count,
                    DefaultValue = "typeof(" + managedType + ')',
                    Type = new TypeInfo
                    {
                        Type = "MTypeObject",
                        IsPtr = true,
                    },
                };
                functionInfo.Glue.CustomParameters.Add(customParam);
                return "MUtils::GetClass(" + customParam.Name + ")";
            }

            // Find namespace for this type to build a fullname
            if (apiType != null)
            {
                var e = apiType.Parent;
                while (!(e is FileInfo))
                {
                    e = e.Parent;
                }
                if (e is FileInfo fileInfo && !managedType.StartsWith(fileInfo.Namespace))
                {
                    managedType = fileInfo.Namespace + '.' + managedType.Replace(".", "+");
                }
            }

            // Use runtime lookup from fullname of the C# class
            return "Scripting::FindClass(\"" + managedType + "\")";
        }

        private static string GenerateCppGetNativeType(BuildData buildData, TypeInfo typeInfo, ApiTypeInfo caller, FunctionInfo functionInfo)
        {
            CppIncludeFiles.Add("Engine/Scripting/ManagedCLR/MClass.h");

            // Optimal path for in-build types
            var managedType = GenerateCSharpNativeToManaged(buildData, typeInfo, caller);
            switch (managedType)
            {
            case "bool":
            case "sbyte":
            case "byte":
            case "short":
            case "ushort":
            case "int":
            case "uint":
            case "long":
            case "ulong":
            case "float":
            case "double":
            case "string":
            case "object":
            case "void":
            case "char":
            case "IntPtr":
            case "UIntPtr": return $"{GenerateCppGetMClass(buildData, typeInfo, caller, null)}->GetType()";
            }

            // Find API type
            var apiType = FindApiTypeInfo(buildData, typeInfo, caller);
            if (apiType != null)
            {
                CppReferencesFiles.Add(apiType.File);
                if (apiType.IsStruct && !apiType.IsPod && !CppUsedNonPodTypes.Contains(apiType))
                    CppUsedNonPodTypes.Add(apiType);
                if (!apiType.SkipGeneration && !apiType.IsEnum)
                {
                    // Use declared type initializer
                    return $"{apiType.FullNameNative}::TypeInitializer.GetClass()->GetType()";
                }
            }

            // Pass it from C# in glue parameter if used inside the wrapper function
            if (functionInfo != null)
            {
                var customParam = new FunctionInfo.ParameterInfo
                {
                    Name = "resultArrayItemType" + functionInfo.Glue.CustomParameters.Count,
                    DefaultValue = "typeof(" + managedType + ')',
                    Type = new TypeInfo
                    {
                        Type = "MTypeObject",
                        IsPtr = true,
                    },
                };
                functionInfo.Glue.CustomParameters.Add(customParam);
                return "INTERNAL_TYPE_OBJECT_GET(" + customParam.Name + ')';
            }

            // Convert MClass* into MType*
            return $"{GenerateCppGetMClass(buildData, typeInfo, caller, null)}->GetType()";
        }

        private static string GenerateCppManagedWrapperName(ApiTypeInfo type)
        {
            var result = type.NativeName + "Managed";
            while (type.Parent is ClassStructInfo)
            {
                result = type.Parent.NativeName + '_' + result;
                type = type.Parent;
            }
            return result;
        }

        private static string GenerateCppWrapperNativeToManaged(BuildData buildData, TypeInfo typeInfo, ApiTypeInfo caller, out string type, FunctionInfo functionInfo)
        {
            // Use dynamic array as wrapper container for fixed-size native arrays
            if (typeInfo.IsArray)
            {
                var arrayType = new TypeInfo { Type = "Array", GenericArgs = new List<TypeInfo> { new TypeInfo(typeInfo) { IsArray = false } } };
                var result = GenerateCppWrapperNativeToManaged(buildData, arrayType, caller, out type, functionInfo);
                return result.Replace("{0}", $"Span<{typeInfo.Type}>({{0}}, {typeInfo.ArraySize})");
            }

            // Special case for bit-fields
            if (typeInfo.IsBitField)
            {
                if (typeInfo.BitSize == 1)
                {
                    type = "bool";
                    return "{0} != 0";
                }
                throw new NotImplementedException("TODO: support bit-fields with more than 1 bit.");
            }

            switch (typeInfo.Type)
            {
            case "String":
            case "StringView":
            case "StringAnsi":
            case "StringAnsiView":
                type = "MString*";
                return "MUtils::ToString({0})";
            case "Variant":
                type = "MObject*";
                return "MUtils::BoxVariant({0})";
            case "VariantType":
                type = "MTypeObject*";
                return "MUtils::BoxVariantType({0})";
            case "ScriptingTypeHandle":
                type = "MTypeObject*";
                return "MUtils::BoxScriptingTypeHandle({0})";
            case "ScriptingObject":
            case "ManagedScriptingObject":
            case "PersistentScriptingObject":
                type = "MObject*";
                return "ScriptingObject::ToManaged((ScriptingObject*){0})";
            case "MClass":
                type = "MTypeObject*";
                return "MUtils::GetType({0})";
            case "CultureInfo":
                type = "void*";
                return "MUtils::ToManaged({0})";
            case "Version":
                type = "MObject*";
                return "MUtils::ToManaged({0})";
            default:
                // Object reference property
                if ((typeInfo.Type == "ScriptingObjectReference" ||
                     typeInfo.Type == "AssetReference" ||
                     typeInfo.Type == "WeakAssetReference" ||
                     typeInfo.Type == "SoftAssetReference" ||
                     typeInfo.Type == "SoftObjectReference") && typeInfo.GenericArgs != null)
                {
                    type = "MObject*";
                    return "{0}.GetManagedInstance()";
                }

                // Array or DataContainer
                if ((typeInfo.Type == "Array" || typeInfo.Type == "Span" || typeInfo.Type == "DataContainer") && typeInfo.GenericArgs != null)
                {
#if USE_NETCORE
                    // Boolean arrays does not support custom marshalling for some unknown reason
                    if (typeInfo.GenericArgs[0].Type == "bool")
                    {
                        type = "bool*";
                        return "MUtils::ToBoolArray({0})";
                    }
#endif
                    type = "MArray*";
                    return "MUtils::ToArray({0}, " + GenerateCppGetMClass(buildData, typeInfo.GenericArgs[0], caller, functionInfo) + ")";
                }

                // Span
                if (typeInfo.Type == "Span" && typeInfo.GenericArgs != null)
                {
                    type = "MonoArray*";
                    return "MUtils::Span({0}, " + GenerateCppGetMClass(buildData, typeInfo.GenericArgs[0], caller, functionInfo) + ")";
                }

                // BytesContainer
                if (typeInfo.Type == "BytesContainer" && typeInfo.GenericArgs == null)
                {
                    type = "MArray*";
                    return "MUtils::ToArray({0})";
                }

                // Dictionary
                if (typeInfo.Type == "Dictionary" && typeInfo.GenericArgs != null)
                {
                    CppIncludeFiles.Add("Engine/Scripting/Internal/ManagedDictionary.h");
                    type = "MObject*";
                    var keyClass = GenerateCppGetNativeType(buildData, typeInfo.GenericArgs[0], caller, functionInfo);
                    var valueClass = GenerateCppGetNativeType(buildData, typeInfo.GenericArgs[1], caller, functionInfo);
                    return "ManagedDictionary::ToManaged({0}, " + keyClass + ", " + valueClass + ")";
                }

                // HashSet
                if (typeInfo.Type == "HashSet" && typeInfo.GenericArgs != null)
                {
                    // TODO: automatic converting managed-native for HashSet
                    throw new NotImplementedException("TODO: converting native HashSet to managed");
                }

                // BitArray
                if (typeInfo.Type == "BitArray" && typeInfo.GenericArgs != null)
                {
                    CppIncludeFiles.Add("Engine/Scripting/Internal/ManagedBitArray.h");
#if USE_NETCORE
                    // Boolean arrays does not support custom marshalling for some unknown reason
                    type = "bool*";
                    return "MUtils::ToBoolArray({0})";
#else
                    type = "MObject*";
                    return "ManagedBitArray::ToManaged({0})";
#endif
                }

                // Function
                if (typeInfo.Type == "Function" && typeInfo.GenericArgs != null)
                {
                    // TODO: automatic converting managed-native for Function
                    throw new NotImplementedException("TODO: converting native Function to managed");
                }

                var apiType = FindApiTypeInfo(buildData, typeInfo, caller);
                if (apiType != null)
                {
                    CppReferencesFiles.Add(apiType.File);

                    if (apiType.MarshalAs != null)
                        return GenerateCppWrapperNativeToManaged(buildData, new TypeInfo(apiType.MarshalAs), caller, out type, functionInfo);

                    // Scripting Object
                    if (apiType.IsScriptingObject)
                    {
                        type = "MObject*";
                        return "ScriptingObject::ToManaged((ScriptingObject*){0})";
                    }

                    // interface
                    if (apiType.IsInterface)
                    {
                        type = "MObject*";
                        return "ScriptingObject::ToManaged(ScriptingObject::FromInterface({0}, " + apiType.NativeName + "::TypeInitializer))";
                    }

                    // Non-POD structure passed as value (eg. it contains string or array inside)
                    if (apiType.IsStruct && !apiType.IsPod)
                    {
                        // Use wrapper structure that represents the memory layout of the managed data
                        if (!CppUsedNonPodTypes.Contains(apiType))
                            CppUsedNonPodTypes.Add(apiType);
                        type = GenerateCppManagedWrapperName(apiType);
                        if (functionInfo != null)
                            type += '*';
                        return "ToManaged({0})";
                    }

                    // Managed class
                    if (apiType.IsClass)
                    {
                        // Use wrapper that box the data into managed object
                        if (!CppUsedNonPodTypes.Contains(apiType))
                            CppUsedNonPodTypes.Add(apiType);
                        type = "MObject*";
                        return "MConverter<" + apiType.Name + ">::Box({0})";
                    }

                    // Nested type (namespace prefix is required)
                    if (!(apiType.Parent is FileInfo))
                    {
                        type = apiType.FullNameNative;
                        return string.Empty;
                    }
                }

                type = typeInfo.ToString();
                return string.Empty;
            }
        }

        private static string GenerateCppWrapperManagedToNative(BuildData buildData, TypeInfo typeInfo, ApiTypeInfo caller, out string type, out ApiTypeInfo apiType, FunctionInfo functionInfo, out bool needLocalVariable)
        {
            needLocalVariable = false;

            // Register any API types usage
            apiType = FindApiTypeInfo(buildData, typeInfo, caller);
            GenerateCppAddFileReference(buildData, caller, typeInfo, apiType);

            // Use dynamic array as wrapper container for fixed-size native arrays
            if (typeInfo.IsArray)
            {
                var arrayType = new TypeInfo { Type = "Array", GenericArgs = new List<TypeInfo> { new TypeInfo(typeInfo) { IsArray = false } } };
                var result = GenerateCppWrapperManagedToNative(buildData, arrayType, caller, out type, out _, functionInfo, out needLocalVariable);
                return result + ".Get()";
            }

            // Special case for bit-fields
            if (typeInfo.IsBitField)
            {
                if (typeInfo.BitSize == 1)
                {
                    type = "bool";
                    return "{0} ? 1 : 0";
                }
                throw new NotImplementedException("TODO: support bit-fields with more than 1 bit.");
            }

            switch (typeInfo.Type)
            {
            case "String":
                type = "MString*";
                return "String(MUtils::ToString({0}))";
            case "StringView":
                type = "MString*";
                return "MUtils::ToString({0})";
            case "StringAnsi":
            case "StringAnsiView":
                type = "MString*";
                return "MUtils::ToStringAnsi({0})";
            case "Variant":
                type = "MObject*";
                return "MUtils::UnboxVariant({0})";
            case "VariantType":
                type = "MTypeObject*";
                return "MUtils::UnboxVariantType({0})";
            case "ScriptingTypeHandle":
                type = "MTypeObject*";
                return "MUtils::UnboxScriptingTypeHandle({0})";
            case "CultureInfo":
                type = "void*";
                return "MUtils::ToNative({0})";
            case "Version":
                type = "MObject*";
                return "MUtils::ToNative({0})";
            default:
                // Object reference property
                if ((typeInfo.Type == "ScriptingObjectReference" ||
                     typeInfo.Type == "AssetReference" ||
                     typeInfo.Type == "WeakAssetReference" ||
                     typeInfo.Type == "SoftAssetReference" ||
                     typeInfo.Type == "SoftObjectReference") && typeInfo.GenericArgs != null)
                {
                    // For non-pod types converting only, other API converts managed to unmanaged object in C# wrapper code)
                    if (CppNonPodTypesConvertingGeneration)
                    {
                        type = "MObject*";
                        return "(" + typeInfo.GenericArgs[0].Type + "*)ScriptingObject::ToNative({0})";
                    }

                    type = typeInfo.GenericArgs[0].Type + '*';
                    return string.Empty;
                }

                // MClass
                if (typeInfo.Type == "MClass" && typeInfo.GenericArgs == null)
                {
                    type = "MTypeObject*";
                    return "MUtils::GetClass({0})";
                }

                // Array
                if (typeInfo.Type == "Array" && typeInfo.GenericArgs != null)
                {
                    var T = typeInfo.GenericArgs[0].GetFullNameNative(buildData, caller);
                    type = "MArray*";
                    if (typeInfo.GenericArgs.Count != 1)
                        return "MUtils::ToArray<" + T + ", " + typeInfo.GenericArgs[1] + ">({0})";
                    return "MUtils::ToArray<" + T + ">({0})";
                }

                // Span or DataContainer
                if ((typeInfo.Type == "Span" || typeInfo.Type == "DataContainer") && typeInfo.GenericArgs != null)
                {
                    type = "MArray*";

                    // Scripting Objects pointers has to be converted from managed object pointer into native object pointer to use Array converted for this
                    var t = FindApiTypeInfo(buildData, typeInfo.GenericArgs[0], caller);
                    if (typeInfo.GenericArgs[0].IsPtr && t != null && t.IsScriptingObject)
                    {
                        return "MUtils::ToSpan<" + typeInfo.GenericArgs[0] + ">(" + "MUtils::ToArray<" + typeInfo.GenericArgs[0] + ">({0}))";
                    }

                    return "MUtils::ToSpan<" + typeInfo.GenericArgs[0] + ">({0})";
                }

                // Dictionary
                if (typeInfo.Type == "Dictionary" && typeInfo.GenericArgs != null)
                {
                    CppIncludeFiles.Add("Engine/Scripting/Internal/ManagedDictionary.h");
                    type = "MObject*";
                    return string.Format("ManagedDictionary::ToNative<{0}, {1}>({{0}})", typeInfo.GenericArgs[0], typeInfo.GenericArgs[1]);
                }

                // HashSet
                if (typeInfo.Type == "HashSet" && typeInfo.GenericArgs != null)
                {
                    // TODO: automatic converting managed-native for HashSet
                    throw new NotImplementedException("TODO: converting managed HashSet to native");
                }

                // BitArray
                if (typeInfo.Type == "BitArray" && typeInfo.GenericArgs != null)
                {
                    // TODO: automatic converting managed-native for BitArray
                    throw new NotImplementedException("TODO: converting managed BitArray to native");
                }

                // BytesContainer
                if (typeInfo.Type == "BytesContainer" && typeInfo.GenericArgs == null)
                {
                    needLocalVariable = true;
                    type = "MArray*";
                    return "MUtils::LinkArray({0})";
                }

                // Function
                if (typeInfo.Type == "Function" && typeInfo.GenericArgs != null)
                {
                    var args = string.Empty;
                    if (typeInfo.GenericArgs.Count > 1)
                    {
                        args += typeInfo.GenericArgs[1].GetFullNameNative(buildData, caller);
                        for (int i = 2; i < typeInfo.GenericArgs.Count; i++)
                            args += ", " + typeInfo.GenericArgs[i].GetFullNameNative(buildData, caller);
                    }
                    var T = $"Function<{typeInfo.GenericArgs[0].GetFullNameNative(buildData, caller)}({args})>";
                    type = T + "::Signature";
                    return T + "({0})";
                }

                if (apiType != null)
                {
                    if (apiType.MarshalAs != null)
                        return GenerateCppWrapperManagedToNative(buildData, new TypeInfo(apiType.MarshalAs), caller, out type, out apiType, functionInfo, out needLocalVariable);

                    // Scripting Object (for non-pod types converting only, other API converts managed to unmanaged object in C# wrapper code)
                    if (CppNonPodTypesConvertingGeneration && apiType.IsScriptingObject && typeInfo.IsPtr)
                    {
                        type = typeInfo.ToString();
                        return "(" + type + ")ScriptingObject::ToNative({0})";
                    }

                    // Non-POD structure passed as value (eg. it contains string or array inside)
                    if (apiType.IsStruct && !apiType.IsPod)
                    {
                        // Use wrapper structure that represents the memory layout of the managed data
                        needLocalVariable = true;
                        if (!CppUsedNonPodTypes.Contains(apiType))
                            CppUsedNonPodTypes.Add(apiType);
                        type = GenerateCppManagedWrapperName(apiType);
                        if (functionInfo != null)
                            return "ToNative(*{0})";
                        return "ToNative({0})";
                    }

                    // Managed class
                    if (apiType.IsClass && !apiType.IsScriptingObject)
                    {
                        // Use wrapper that unboxes the data into managed object
                        if (!CppUsedNonPodTypes.Contains(apiType))
                            CppUsedNonPodTypes.Add(apiType);
                        type = "MObject*";
                        return "MConverter<" + apiType.Name + ">::Unbox({0})";
                    }

                    // Scripting Object
                    if (functionInfo == null && apiType.IsScriptingObject)
                    {
                        // Inside bindings function the managed runtime passes raw unamanged pointer
                        type = "MObject*";
                        return "(" + typeInfo.Type + "*)ScriptingObject::ToNative({0})";
                    }

                    // Nested type (namespace prefix is required)
                    if (!(apiType.Parent is FileInfo))
                    {
                        type = apiType.FullNameNative;
                        return string.Empty;
                    }
                }

                if (UsePassByReference(buildData, typeInfo, caller))
                {
                    type = typeInfo.Type;
                    if (typeInfo.GenericArgs != null)
                    {
                        type += '<';
                        for (var i = 0; i < typeInfo.GenericArgs.Count; i++)
                        {
                            if (i != 0)
                                type += ", ";
                            type += typeInfo.GenericArgs[i];
                        }
                        type += '>';
                    }
                    return string.Empty;
                }

                type = typeInfo.ToString();
                return string.Empty;
            }
        }

        private static string GenerateCppWrapperNativeToBox(BuildData buildData, TypeInfo typeInfo, ApiTypeInfo caller, out ApiTypeInfo apiType, string value)
        {
            // Optimize passing scripting objects
            apiType = FindApiTypeInfo(buildData, typeInfo, caller);
            if (apiType != null && apiType.IsScriptingObject)
                return $"ScriptingObject::ToManaged((ScriptingObject*){value})";

            // Array or Span or DataContainer
            if ((typeInfo.Type == "Array" || typeInfo.Type == "Span" || typeInfo.Type == "DataContainer") && typeInfo.GenericArgs != null && typeInfo.GenericArgs.Count >= 1)
                return $"MUtils::ToArray({value}, {GenerateCppGetMClass(buildData, typeInfo.GenericArgs[0], caller, null)})";

            // BytesContainer
            if (typeInfo.Type == "BytesContainer" && typeInfo.GenericArgs == null)
                return "MUtils::ToArray({0})";

            // Construct native typename for MUtils template argument
            var nativeType = new StringBuilder(64);
            nativeType.Append(typeInfo.Type);
            if (typeInfo.GenericArgs != null)
            {
                nativeType.Append('<');
                for (var j = 0; j < typeInfo.GenericArgs.Count; j++)
                {
                    if (j != 0)
                        nativeType.Append(", ");
                    nativeType.Append(typeInfo.GenericArgs[j]);
                }

                nativeType.Append('>');
            }
            if (typeInfo.IsPtr)
                nativeType.Append('*');

            // Use MUtils to box the value
            return $"MUtils::Box<{nativeType}>({value}, {GenerateCppGetMClass(buildData, typeInfo, caller, null)})";
        }

        private static bool GenerateCppWrapperFunctionImplicitBinding(BuildData buildData, TypeInfo typeInfo, ApiTypeInfo caller)
        {
            if (typeInfo.IsVoid)
                return true;
            if (typeInfo.IsPtr || typeInfo.IsRef || typeInfo.IsArray || typeInfo.IsBitField || (typeInfo.GenericArgs != null && typeInfo.GenericArgs.Count != 0))
                return false;
            if (CSharpNativeToManagedBasicTypes.ContainsKey(typeInfo.Type) || CSharpNativeToManagedBasicTypes.ContainsValue(typeInfo.Type))
                return true;
            var apiType = FindApiTypeInfo(buildData, typeInfo, caller);
            if (apiType != null)
            {
                if (apiType.IsEnum)
                    return true;
            }
            return false;
        }

        private static bool GenerateCppWrapperFunctionImplicitBinding(BuildData buildData, FunctionInfo functionInfo, ApiTypeInfo caller)
        {
            if (!functionInfo.IsStatic || functionInfo.Access != AccessLevel.Public || (functionInfo.Glue.CustomParameters != null && functionInfo.Glue.CustomParameters.Count != 0))
                return false;
            if (!GenerateCppWrapperFunctionImplicitBinding(buildData, functionInfo.ReturnType, caller))
                return false;
            for (int i = 0; i < functionInfo.Parameters.Count; i++)
            {
                var parameterInfo = functionInfo.Parameters[i];
                if (parameterInfo.IsOut || parameterInfo.IsRef || !GenerateCppWrapperFunctionImplicitBinding(buildData, parameterInfo.Type, caller))
                    return false;
            }
            return true;
        }

        private static void GenerateCppWrapperFunction(BuildData buildData, StringBuilder contents, ApiTypeInfo caller, string callerName, FunctionInfo functionInfo, string callFormat = "{0}({1})")
        {
#if !USE_NETCORE
            // Optimize static function wrappers that match C# internal call ABI exactly
            // Use it for Engine-internally only because in games this makes it problematic to use the same function name but with different signature that is not visible to scripting
            if (CurrentModule.Module is EngineModule && callFormat == "{0}({1})" && GenerateCppWrapperFunctionImplicitBinding(buildData, functionInfo, caller))
            {
                // Ensure the function name is unique within a class/structure
                if (caller is ClassStructInfo classStructInfo && classStructInfo.Functions.All(f => f.Name != functionInfo.Name || f == functionInfo))
                {
                    // Use native method binding directly (no generated wrapper)
                    CppInternalCalls.Add(new KeyValuePair<string, string>(functionInfo.UniqueName, classStructInfo.Name + "::" + functionInfo.Name));
                    return;
                }
            }
#endif

            // Setup function binding glue to ensure that wrapper method signature matches for C++ and C#
            functionInfo.Glue = new FunctionInfo.GlueInfo
            {
                UseReferenceForResult = UsePassByReference(buildData, functionInfo.ReturnType, caller),
                CustomParameters = new List<FunctionInfo.ParameterInfo>(),
            };

            bool returnTypeIsContainer = false;
            var returnValueConvert = GenerateCppWrapperNativeToManaged(buildData, functionInfo.ReturnType, caller, out var returnValueType, functionInfo);
            if (functionInfo.Glue.UseReferenceForResult)
            {
                returnValueType = "void";
                functionInfo.Glue.CustomParameters.Add(new FunctionInfo.ParameterInfo
                {
                    Name = "__resultAsRef",
                    DefaultValue = "var __resultAsRef",
                    Type = new TypeInfo
                    {
                        Type = functionInfo.ReturnType.Type,
                        GenericArgs = functionInfo.ReturnType.GenericArgs,
                    },
                    IsOut = true,
                });
            }
#if USE_NETCORE
            else if (functionInfo.ReturnType.Type == "Array" || functionInfo.ReturnType.Type == "Span" || functionInfo.ReturnType.Type == "DataContainer" || functionInfo.ReturnType.Type == "BitArray" || functionInfo.ReturnType.Type == "BytesContainer")
            {
                returnTypeIsContainer = true;
                functionInfo.Glue.CustomParameters.Add(new FunctionInfo.ParameterInfo
                {
                    Name = "__returnCount",
                    DefaultValue = "var __returnCount",
                    Type = new TypeInfo("int"),
                    IsOut = true,
                });
            }
#endif

            var prevIndent = "    ";
            var indent = "        ";
            contents.Append(prevIndent);
            bool useSeparateImpl = false; // True if separate function declaration from implementation
            bool useLibraryExportInPlainC = false; // True if generate separate wrapper for library imports that uses plain-C style binding (without C++ name mangling)
#if USE_NETCORE
            string libraryEntryPoint;
            if (buildData.Toolchain?.Compiler == TargetCompiler.MSVC)
            {
                libraryEntryPoint = $"{caller.FullNameManaged}::Internal_{functionInfo.UniqueName}"; // MSVC allows to override exported symbol name
            }
            else
            {
                // For simple functions we can bind it directly (CppNameMangling is incomplete for complex cases)
                // TODO: improve this to use wrapper method directly from P/Invoke if possible
                /*if (functionInfo.Parameters.Count + functionInfo.Parameters.Count == 0)
                {
                    useSeparateImpl = true; // DLLEXPORT doesn't properly export function thus separate implementation from declaration
                    libraryEntryPoint = CppNameMangling.MangleFunctionName(buildData, functionInfo.Name, callerName, functionInfo.ReturnType, functionInfo.IsStatic ? null : new TypeInfo(caller.Name) { IsPtr = true }, functionInfo.Parameters, functionInfo.Glue.CustomParameters);
                }
                else*/
                {
                    useLibraryExportInPlainC = true;
                    libraryEntryPoint = $"{callerName}_{functionInfo.UniqueName}";
                }
            }
            if (useLibraryExportInPlainC)
                contents.AppendFormat("static {0} {1}(", returnValueType, functionInfo.UniqueName);
            else
                contents.AppendFormat("DLLEXPORT static {0} {1}(", returnValueType, functionInfo.UniqueName);
            functionInfo.Glue.LibraryEntryPoint = libraryEntryPoint;
#else
            contents.AppendFormat("static {0} {1}(", returnValueType, functionInfo.UniqueName);
#endif
            CppInternalCalls.Add(new KeyValuePair<string, string>(functionInfo.UniqueName, functionInfo.UniqueName));

            var separator = false;
            var signatureStart = contents.Length;
            if (!functionInfo.IsStatic)
            {
                contents.Append(caller.Name).Append("* __obj");
                separator = true;
            }

            var useInlinedReturn = true;
            for (var i = 0; i < functionInfo.Parameters.Count; i++)
            {
                var parameterInfo = functionInfo.Parameters[i];
                if (separator)
                    contents.Append(", ");
                separator = true;

                CppParamsThatNeedConversion[i] = false;
                CppParamsWrappersCache[i] = GenerateCppWrapperManagedToNative(buildData, parameterInfo.Type, caller, out var managedType, out var apiType, functionInfo, out CppParamsThatNeedLocalVariable[i]);

                // Out parameters that need additional converting will be converted at the native side (eg. object reference)
                var isOutWithManagedConverter = parameterInfo.IsOut && !string.IsNullOrEmpty(GenerateCSharpManagedToNativeConverter(buildData, parameterInfo.Type, caller));
                if (isOutWithManagedConverter)
                    managedType = "MObject*";

                contents.Append(managedType);
                if (parameterInfo.IsRef || parameterInfo.IsOut || UsePassByReference(buildData, parameterInfo.Type, caller))
                    contents.Append('*');
                contents.Append(' ');
                contents.Append(parameterInfo.Name);

                // Special case for output result parameters that needs additional converting from native to managed format (such as non-POD structures, output arrays, etc.)
                var isRefOut = parameterInfo.IsRef && parameterInfo.Type.IsRef && !parameterInfo.Type.IsConst;
                if (parameterInfo.IsOut || isRefOut)
                {
                    bool convertOutputParameter = false;
                    if (apiType != null)
                    {
                        // Non-POD structure passed as value (eg. it contains string or array inside)
                        if (apiType.IsStruct && !apiType.IsPod)
                        {
                            convertOutputParameter = true;
                        }
                        // Arrays, Scripting Objects, Dictionaries and other types that need to be converted into managed format if used as output parameter
                        else if (!apiType.IsPod)
                        {
                            convertOutputParameter = true;
                        }
                        else if (apiType.Name == "Variant")
                        {
                            convertOutputParameter = true;
                        }
                    }
                    // BytesContainer
                    else if (parameterInfo.Type.Type == "BytesContainer" && parameterInfo.Type.GenericArgs == null)
                    {
                        convertOutputParameter = true;
                    }
                    if (convertOutputParameter)
                    {
                        useInlinedReturn = false;
                        CppParamsThatNeedConversion[i] = true;
                        CppParamsThatNeedConversionWrappers[i] = GenerateCppWrapperNativeToManaged(buildData, parameterInfo.Type, caller, out CppParamsThatNeedConversionTypes[i], functionInfo);
                    }
                }
#if USE_NETCORE
                if (parameterInfo.Type.IsArray || parameterInfo.Type.Type == "Array" || parameterInfo.Type.Type == "Span" || parameterInfo.Type.Type == "BytesContainer" || parameterInfo.Type.Type == "DataContainer" || parameterInfo.Type.Type == "BitArray")
                {
                    // We need additional output parameters for array sizes
                    var name = $"__{parameterInfo.Name}Count";
                    functionInfo.Glue.CustomParameters.Add(new FunctionInfo.ParameterInfo
                    {
                        Name = name,
                        DefaultValue = parameterInfo.IsOut ? "int _" : name,
                        Type = new TypeInfo
                        {
                            Type = "int"
                        },
                        IsOut = parameterInfo.IsOut,
                        IsRef = isRefOut || parameterInfo.Type.IsRef,
                    });
                }
#endif
            }

            for (var i = 0; i < functionInfo.Glue.CustomParameters.Count; i++)
            {
                var parameterInfo = functionInfo.Glue.CustomParameters[i];
                if (separator)
                    contents.Append(", ");
                separator = true;

                GenerateCppWrapperManagedToNative(buildData, parameterInfo.Type, caller, out var managedType, out _, functionInfo, out _);
                contents.Append(managedType);
                if (parameterInfo.IsRef || parameterInfo.IsOut || UsePassByReference(buildData, parameterInfo.Type, caller))
                    contents.Append('*');
                contents.Append(' ');
                contents.Append(parameterInfo.Name);
            }

            contents.Append(')');
            var signatureEnd = contents.Length;
            if (useSeparateImpl)
            {
                // Write declaration only, function definition wil be put in the end of the file
                CppContentsEnd.AppendFormat("{0} {2}::{1}(", returnValueType, functionInfo.UniqueName, callerName);
                CppContentsEnd.Append(contents.ToString(signatureStart, signatureEnd - signatureStart));
                contents.Append(';').AppendLine();
                contents = CppContentsEnd;
                prevIndent = null;
                indent = "    ";
            }
            contents.AppendLine();
            contents.Append(prevIndent).AppendLine("{");
#if USE_NETCORE
            if (buildData.Toolchain?.Compiler == TargetCompiler.MSVC && !useLibraryExportInPlainC)
                contents.Append(indent).AppendLine($"MSVC_FUNC_EXPORT(\"{libraryEntryPoint}\")"); // Export generated function binding under the C# name
#endif
            if (!functionInfo.IsStatic)
                contents.Append(indent).AppendLine("if (__obj == nullptr) DebugLog::ThrowNullReference();");

            string callBegin = indent;
            if (functionInfo.Glue.UseReferenceForResult)
            {
                callBegin += "*__resultAsRef = ";
            }
            else if (!functionInfo.ReturnType.IsVoid)
            {
                if (useInlinedReturn)
                    callBegin += "return ";
                else
                    callBegin += "auto __result = ";
            }

#if USE_NETCORE
            string callReturnCount = "";
            if (returnTypeIsContainer)
            {
                callReturnCount = indent;
                if (functionInfo.ReturnType.Type == "Span" || functionInfo.ReturnType.Type == "BytesContainer")
                    callReturnCount += "*__returnCount = {0}.Length();";
                else
                    callReturnCount += "*__returnCount = {0}.Count();";
            }
#endif
            string call;
            if (functionInfo.IsStatic)
            {
                // Call native static method
                string nativeType = caller.Tags != null && caller.Tags.ContainsKey("NativeInvokeUseName") ? caller.Name : caller.NativeName;
                if (caller.Parent != null && !(caller.Parent is FileInfo))
                    nativeType = caller.Parent.FullNameNative + "::" + nativeType;
                call = $"{nativeType}::{functionInfo.Name}";
            }
            else
            {
                // Call native member method
                call = $"__obj->{functionInfo.Name}";
            }
            string callParams = string.Empty;
            separator = false;
            for (var i = 0; i < functionInfo.Parameters.Count; i++)
            {
                var parameterInfo = functionInfo.Parameters[i];
                if (separator)
                    callParams += ", ";
                separator = true;
                var name = parameterInfo.Name;
                if (CppParamsThatNeedConversion[i] && (!FindApiTypeInfo(buildData, parameterInfo.Type, caller)?.IsStruct ?? false))
                    name = '*' + name;

                string param = string.Empty;
                if (string.IsNullOrWhiteSpace(CppParamsWrappersCache[i]))
                {
                    // Pass value
                    if (UsePassByReference(buildData, parameterInfo.Type, caller))
                        param += '*';
                    param += name;
                }
                else
                {
                    // Convert value
                    param += string.Format(CppParamsWrappersCache[i], name);
                }

                // Special case for output result parameters that needs additional converting from native to managed format (such as non-POD structures or output array parameter)
                if (CppParamsThatNeedConversion[i])
                {
                    var apiType = FindApiTypeInfo(buildData, parameterInfo.Type, caller);
                    if (apiType != null)
                    {
                        if (parameterInfo.IsOut)
                            contents.Append(indent).AppendFormat("{1} {0}Temp;", parameterInfo.Name, parameterInfo.Type.GetFullNameNative(buildData, caller, false)).AppendLine();
                        else
                            contents.Append(indent).AppendFormat("auto {0}Temp = {1};", parameterInfo.Name, param).AppendLine();
                        if (parameterInfo.Type.IsPtr && !parameterInfo.Type.IsRef)
                            callParams += "&";
                        callParams += parameterInfo.Name;
                        callParams += "Temp";
                    }
                    // BytesContainer
                    else if (parameterInfo.Type.Type == "BytesContainer" && parameterInfo.Type.GenericArgs == null)
                    {
                        contents.Append(indent).AppendFormat("BytesContainer {0}Temp;", parameterInfo.Name).AppendLine();
                        callParams += parameterInfo.Name;
                        callParams += "Temp";
                    }
                }
                // Special case for parameter that cannot be passed directly to the function from the wrapper method input parameter (eg. MArray* converted into BytesContainer uses as BytesContainer&)
                else if (CppParamsThatNeedLocalVariable[i])
                {
                    contents.Append(indent).AppendFormat("auto {0}Temp = {1};", parameterInfo.Name, param).AppendLine();
                    if (parameterInfo.Type.IsPtr)
                        callParams += "&";
                    callParams += parameterInfo.Name;
                    callParams += "Temp";
                }
                // Instruct for more optoimized value move operation
                else if (parameterInfo.Type.IsMoveRef)
                {
                    callParams += $"MoveTemp({param})";
                }
                else
                {
                    callParams += param;
                }
            }

#if USE_NETCORE
            if (!string.IsNullOrEmpty(callReturnCount))
            {
                contents.Append(indent).Append("const auto& __callTemp = ").Append(string.Format(callFormat, call, callParams)).Append(";").AppendLine();
                call = "__callTemp";
                contents.Append(string.Format(callReturnCount, call));
                contents.AppendLine();
                contents.Append(callBegin);
            }
            else
#endif
            {
                contents.Append(callBegin);
                call = string.Format(callFormat, call, callParams);
            }
            if (!string.IsNullOrEmpty(returnValueConvert))
            {
                contents.AppendFormat(returnValueConvert, call);
            }
            else
            {
                contents.Append(call);
            }

            contents.Append(';');
            contents.AppendLine();

            // Convert special parameters back to managed world
            if (!useInlinedReturn)
            {
                for (var i = 0; i < functionInfo.Parameters.Count; i++)
                {
                    var parameterInfo = functionInfo.Parameters[i];

                    // Special case for output result parameters that needs additional converting from native to managed format (such as non-POD structures or output array parameter)
                    if (CppParamsThatNeedConversion[i])
                    {
                        var value = string.Format(CppParamsThatNeedConversionWrappers[i], parameterInfo.Name + "Temp");

                        // MObject* parameters returned by reference need write barrier for GC
                        if (parameterInfo.IsOut)
                        {
                            var apiType = FindApiTypeInfo(buildData, parameterInfo.Type, caller);
                            if (apiType != null)
                            {
                                if (apiType.IsClass)
                                {
                                    contents.Append(indent).AppendFormat("MCore::GC::WriteRef({0}, (MObject*){1});", parameterInfo.Name, value).AppendLine();
#if USE_NETCORE
                                    if (parameterInfo.Type.Type == "Array")
                                    {
                                        contents.Append(indent).AppendFormat("*__{0}Count = {1}.Count();", parameterInfo.Name, parameterInfo.Name + "Temp").AppendLine();
                                    }
#endif
                                    continue;
                                }
                                if (apiType.IsStruct && !apiType.IsPod)
                                {
                                    // Structure that has reference to managed objects requries copy relevant for GC barriers (on Mono)
                                    CppIncludeFiles.Add("Engine/Scripting/ManagedCLR/MClass.h");
                                    contents.Append(indent).AppendFormat("{{ auto __temp = {1}; MCore::GC::WriteValue({0}, &__temp, 1, {2}::TypeInitializer.GetClass()); }}", parameterInfo.Name, value, apiType.FullNameNative).AppendLine();
                                    continue;
                                }
                            }
                            else
                            {
                                // BytesContainer
                                if (parameterInfo.Type.Type == "BytesContainer" && parameterInfo.Type.GenericArgs == null)
                                {
                                    contents.Append(indent).AppendFormat("MCore::GC::WriteRef({0}, (MObject*){1});", parameterInfo.Name, value).AppendLine();
                                    contents.Append(indent).AppendFormat("*__{0}Count = {1}.Length();", parameterInfo.Name, parameterInfo.Name + "Temp").AppendLine();
                                    continue;
                                }

                                throw new Exception($"Unsupported type of parameter '{parameterInfo}' in method '{functionInfo}' to be passed using 'out'");
                            }
                        }
                        contents.Append(indent).AppendFormat("*{0} = {1};", parameterInfo.Name, value).AppendLine();
                    }
                }
            }

            if (!useInlinedReturn && !functionInfo.Glue.UseReferenceForResult && !functionInfo.ReturnType.IsVoid)
            {
                contents.Append(indent).Append("return __result;").AppendLine();
            }

            contents.Append(prevIndent).AppendLine("}");
            contents.AppendLine();

            if (useLibraryExportInPlainC)
            {
                // Write simple wrapper to bind internal method
                CppContentsEnd.AppendFormat("DEFINE_INTERNAL_CALL({0}) {1}(", returnValueType, libraryEntryPoint);
                var sig = contents.ToString(signatureStart, signatureEnd - signatureStart);
                CppContentsEnd.Append(sig).AppendLine();
                CppContentsEnd.AppendLine("{");
                CppContentsEnd.Append($"    return {callerName}::{functionInfo.UniqueName}(");
                while (sig.Contains("Function<"))
                {
                    // Hack for template args
                    int start = sig.IndexOf("Function<");
                    int end = sig.IndexOf(">::Signature");
                    sig = sig.Substring(0, start) + sig.Substring(end + 3);
                }
                var args = sig.Split(',', StringSplitOptions.TrimEntries);
                for (int i = 0; i < args.Length; i++)
                {
                    var arg = args[i];
                    if (i + 1 == args.Length)
                        arg = arg.Substring(0, arg.Length - 1);
                    if (arg.Length == 0)
                        continue;
                    var lastSpace = arg.LastIndexOf(' ');
                    if (lastSpace != -1)
                        arg = arg.Substring(lastSpace + 1);
                    if (i != 0)
                        CppContentsEnd.Append(", ");
                    CppContentsEnd.Append(arg);
                }
                CppContentsEnd.AppendLine(");");
                CppContentsEnd.AppendLine("}").AppendLine();
            }
        }

        public static void GenerateCppReturn(BuildData buildData, StringBuilder contents, string indent, TypeInfo type)
        {
            contents.Append(indent);
            if (type.IsVoid)
            {
                contents.AppendLine("return;");
                return;
            }
            if (type.IsPtr)
            {
                contents.AppendLine("return nullptr;");
                return;
            }
            contents.AppendLine($"{type} __return {{}};");
            contents.Append(indent).AppendLine("return __return;");
        }

        private static void GenerateCppManagedWrapperFunction(BuildData buildData, StringBuilder contents, VirtualClassInfo classInfo, FunctionInfo functionInfo, int scriptVTableSize, int scriptVTableIndex)
        {
            if (!EngineConfiguration.WithCSharp(buildData.TargetOptions))
                return;
            contents.AppendFormat("    {0} {1}_ManagedWrapper(", functionInfo.ReturnType, functionInfo.UniqueName);
            var separator = false;
            for (var i = 0; i < functionInfo.Parameters.Count; i++)
            {
                var parameterInfo = functionInfo.Parameters[i];
                if (separator)
                    contents.Append(", ");
                separator = true;

                contents.Append(parameterInfo.Type);
                contents.Append(' ');
                contents.Append(parameterInfo.Name);
            }

            CppIncludeFiles.Add("Engine/Profiler/ProfilerCPU.h");

            contents.Append(')');
            contents.AppendLine();
            contents.AppendLine("    {");

            // Get object
            string scriptVTableOffset;
            if (classInfo.IsInterface)
            {
                contents.AppendLine($"        auto object = ScriptingObject::FromInterface(this, {classInfo.NativeName}::TypeInitializer);");
                contents.AppendLine("        if (object == nullptr)");
                contents.AppendLine("        {");
                contents.AppendLine($"            LOG(Error, \"Failed to cast interface {{0}} to scripting object\", TEXT(\"{classInfo.Name}\"));");
                GenerateCppReturn(buildData, contents, "            ", functionInfo.ReturnType);
                contents.AppendLine("        }");
                contents.AppendLine($"        const int32 scriptVTableOffset = {scriptVTableIndex} + object->GetType().GetInterface({classInfo.NativeName}::TypeInitializer)->ScriptVTableOffset;");
                scriptVTableOffset = "scriptVTableOffset";
            }
            else
            {
                contents.AppendLine($"        auto object = ({classInfo.NativeName}*)this;");
                scriptVTableOffset = scriptVTableIndex.ToString();
            }
            contents.AppendLine("        static THREADLOCAL void* WrapperCallInstance = nullptr;");

            // Base method call
            contents.AppendLine("        ScriptingTypeHandle managedTypeHandle = object->GetTypeHandle();");
            contents.AppendLine("        const ScriptingType* managedTypePtr = &managedTypeHandle.GetType();");
            contents.AppendLine("        while (managedTypePtr->Script.Spawn != &ManagedBinaryModule::ManagedObjectSpawn)");
            contents.AppendLine("        {");
            contents.AppendLine("            managedTypeHandle = managedTypePtr->GetBaseType();");
            contents.AppendLine("            managedTypePtr = &managedTypeHandle.GetType();");
            contents.AppendLine("        }");
            contents.AppendLine("        if (WrapperCallInstance == object)");
            contents.AppendLine("        {");
            GenerateCppVirtualWrapperCallBaseMethod(buildData, contents, classInfo, functionInfo, "managedTypePtr->Script.ScriptVTableBase", scriptVTableOffset);
            contents.AppendLine("        }");

            contents.AppendLine("        auto scriptVTable = (MMethod**)managedTypePtr->Script.ScriptVTable;");
            contents.AppendLine($"        ASSERT(scriptVTable && scriptVTable[{scriptVTableOffset}]);");
            contents.AppendLine($"        auto method = scriptVTable[{scriptVTableOffset}];");

            contents.AppendLine("        MObject* exception = nullptr;");
            contents.AppendLine("        auto prevWrapperCallInstance = WrapperCallInstance;");
            contents.AppendLine("        WrapperCallInstance = object;");

            if (functionInfo.Parameters.Count == 0)
                contents.AppendLine("        void** params = nullptr;");
            else
                contents.AppendLine($"        void* params[{functionInfo.Parameters.Count}];");

            // If platform supports JITed code execution then use method thunk, otherwise fallback to generic runtime invoke
            var returnType = functionInfo.ReturnType;
            var useThunk = buildData.Platform.HasDynamicCodeExecutionSupport && Configuration.AOTMode == DotNetAOTModes.None;
            if (useThunk)
            {
                //contents.AppendLine($"        PROFILE_CPU_NAMED(\"{classInfo.FullNameManaged}::{functionInfo.Name}\");");
                contents.AppendLine("        PROFILE_CPU_SRC_LOC(method->ProfilerData);");

                // Convert parameters into managed format as boxed values
                var thunkParams = string.Empty;
                var thunkCall = string.Empty;
                if (functionInfo.Parameters.Count != 0)
                {
                    separator = functionInfo.Parameters.Count != 0;
                    for (var i = 0; i < functionInfo.Parameters.Count; i++)
                    {
                        var parameterInfo = functionInfo.Parameters[i];
                        var paramIsRef = parameterInfo.IsRef || parameterInfo.IsOut;
                        var paramValue = GenerateCppWrapperNativeToBox(buildData, parameterInfo.Type, classInfo, out var apiType, parameterInfo.Name);
                        var useLocalVar = false;
                        if (paramIsRef)
                        {
                            // Pass as pointer to value when using ref/out parameter
                            contents.Append($"        auto __param_{parameterInfo.Name} = {paramValue};").AppendLine();
                            paramValue = $"&__param_{parameterInfo.Name}";
                            useLocalVar = true;
                        }
                        CppParamsThatNeedLocalVariable[i] = useLocalVar;

                        if (separator)
                            thunkParams += ", ";
                        if (separator)
                            thunkCall += ", ";
                        separator = true;
                        thunkParams += "void*";
                        contents.Append($"        params[{i}] = {paramValue};").AppendLine();
                        thunkCall += $"params[{i}]";
                    }
                }

                // Invoke method thunk
                if (returnType.IsVoid)
                {
                    contents.AppendLine($"        typedef void (*Thunk)(void* instance{thunkParams}, MObject** exception);");
                    contents.AppendLine("        const auto thunk = (Thunk)method->GetThunk();");
                    contents.AppendLine($"        thunk(object->GetOrCreateManagedInstance(){thunkCall}, &exception);");
                }
                else
                {
                    contents.AppendLine($"        typedef MObject* (*Thunk)(void* instance{thunkParams}, MObject** exception);");
                    contents.AppendLine("        const auto thunk = (Thunk)method->GetThunk();");
                    contents.AppendLine($"        MObject* __result = thunk(object->GetOrCreateManagedInstance(){thunkCall}, &exception);");
                }

                // Convert parameter values back from managed to native (could be modified there)
                for (var i = 0; i < functionInfo.Parameters.Count; i++)
                {
                    var parameterInfo = functionInfo.Parameters[i];
                    var paramIsRef = parameterInfo.IsRef || parameterInfo.IsOut;
                    if (paramIsRef && !parameterInfo.Type.IsConst)
                    {
                        // Unbox from MObject*
                        contents.Append($"        {parameterInfo.Name} = MUtils::Unbox<{parameterInfo.Type.ToString(false)}>(*(MObject**)params[{i}]);").AppendLine();
                    }
                }
            }
            else
            {
                // Convert parameters into managed format as pointers to value
                if (functionInfo.Parameters.Count != 0)
                {
                    for (var i = 0; i < functionInfo.Parameters.Count; i++)
                    {
                        var parameterInfo = functionInfo.Parameters[i];
                        var paramIsRef = parameterInfo.IsRef || parameterInfo.IsOut;
                        var paramValue = GenerateCppWrapperNativeToManagedParam(buildData, contents, parameterInfo.Type, parameterInfo.Name, classInfo, paramIsRef, out CppParamsThatNeedLocalVariable[i]);
                        contents.Append($"        params[{i}] = {paramValue};").AppendLine();
                    }
                }

                // Invoke method
                contents.AppendLine("        MObject* __result = method->Invoke(object->GetOrCreateManagedInstance(), params, &exception);");

                // Convert parameter values back from managed to native (could be modified there)
                for (var i = 0; i < functionInfo.Parameters.Count; i++)
                {
                    var parameterInfo = functionInfo.Parameters[i];
                    if ((parameterInfo.IsRef || parameterInfo.IsOut) && !parameterInfo.Type.IsConst)
                    {
                        // Direct value convert
                        var managedToNative = GenerateCppWrapperManagedToNative(buildData, parameterInfo.Type, classInfo, out var managedType, out var apiType, null, out _);
                        var passAsParamPtr = managedType.EndsWith("*");
                        var useLocalVarPointer = CppParamsThatNeedConversion[i] && !apiType.IsValueType;
                        var paramValue = useLocalVarPointer ? $"*({managedType}{(passAsParamPtr ? "" : "*")}*)params[{i}]" : $"({managedType}{(passAsParamPtr ? "" : "*")})params[{i}]";
                        if (!string.IsNullOrEmpty(managedToNative))
                        {
                            if (!passAsParamPtr)
                                paramValue = '*' + paramValue;
                            paramValue = string.Format(managedToNative, paramValue);
                        }
                        else if (!passAsParamPtr)
                            paramValue = '*' + paramValue;
                        contents.Append($"        {parameterInfo.Name} = {paramValue};").AppendLine();
                    }
                }
            }

            contents.AppendLine("        WrapperCallInstance = prevWrapperCallInstance;");
            contents.AppendLine("        if (exception)");
            contents.AppendLine("            DebugLog::LogException(exception);");

            // Unpack returned value
            if (!returnType.IsVoid)
            {
                if (returnType.IsRef)
                    throw new NotSupportedException($"Passing return value by reference is not supported for virtual API methods. Used on method '{functionInfo}'.");
                if (useThunk)
                {
                    // Thunk might return value within pointer (eg. as int or boolean)
                    switch (returnType.Type)
                    {
                    case "bool":
                        contents.AppendLine("        return __result != 0;");
                        break;
                    case "int8":
                    case "int16":
                    case "int32":
                    case "int64":
                        contents.AppendLine($"        return ({returnType.Type})(intptr)__result;");
                        break;
                    case "uint8":
                    case "uint16":
                    case "uint32":
                    case "uint64":
                        contents.AppendLine($"        return ({returnType.Type})(uintptr)__result;");
                        break;
                    default:
                        contents.AppendLine($"        return MUtils::Unbox<{returnType}>(__result);");
                        break;
                    }
                }
                else
                {
                    // Runtime invoke always returns boxed value as MObject*
                    contents.AppendLine($"        return MUtils::Unbox<{returnType}>(__result);");
                }
            }

            contents.AppendLine("    }");
            contents.AppendLine();
        }

        private static string GenerateCppScriptVTable(BuildData buildData, StringBuilder contents, VirtualClassInfo classInfo)
        {
            var scriptVTableSize = classInfo.GetScriptVTableSize(out var scriptVTableOffset);
            if (scriptVTableSize == 0)
                return "nullptr, nullptr";

            var scriptVTableIndex = scriptVTableOffset;
            foreach (var functionInfo in classInfo.Functions)
            {
                if (!functionInfo.IsVirtual)
                    continue;
                GenerateCppManagedWrapperFunction(buildData, contents, classInfo, functionInfo, scriptVTableSize, scriptVTableIndex);
                GenerateCppScriptWrapperFunction?.Invoke(buildData, classInfo, functionInfo, scriptVTableSize, scriptVTableIndex, contents);
                scriptVTableIndex++;
            }

            CppIncludeFiles.Add("Engine/Scripting/ManagedCLR/MMethod.h");
            CppIncludeFiles.Add("Engine/Scripting/ManagedCLR/MClass.h");

            foreach (var functionInfo in classInfo.Functions)
            {
                if (!functionInfo.IsVirtual)
                    continue;
                var thunkParams = string.Empty;
                var separator = false;
                for (var i = 0; i < functionInfo.Parameters.Count; i++)
                {
                    var parameterInfo = functionInfo.Parameters[i];
                    if (separator)
                        thunkParams += ", ";
                    separator = true;
                    thunkParams += parameterInfo.Type;
                }
                var t = functionInfo.IsConst ? " const" : string.Empty;
                contents.AppendLine($"    typedef {functionInfo.ReturnType} ({classInfo.NativeName}::*{functionInfo.UniqueName}_Signature)({thunkParams}){t};");
                if (buildData.Toolchain?.Compiler != TargetCompiler.Clang)
                {
                    // MSVC or other compiler
                    contents.AppendLine($"    typedef {functionInfo.ReturnType} ({classInfo.NativeName}Internal::*{functionInfo.UniqueName}_Internal_Signature)({thunkParams}){t};");
                }
            }
            contents.AppendLine("");

            contents.AppendLine("    static void SetupScriptVTable(MClass* mclass, void**& scriptVTable, void**& scriptVTableBase)");
            contents.AppendLine("    {");
            if (classInfo.IsInterface)
            {
                contents.AppendLine("        ASSERT(scriptVTable);");
            }
            else
            {
                contents.AppendLine("        if (!scriptVTable)");
                contents.AppendLine("        {");
                contents.AppendLine($"            scriptVTable = (void**)Platform::Allocate(sizeof(void*) * {scriptVTableSize + 1}, 16);");
                contents.AppendLine($"            Platform::MemoryClear(scriptVTable, sizeof(void*) * {scriptVTableSize + 1});");
                contents.AppendLine($"            scriptVTableBase = (void**)Platform::Allocate(sizeof(void*) * {scriptVTableSize + 2}, 16);");
                contents.AppendLine("        }");
            }
            scriptVTableIndex = scriptVTableOffset;
            foreach (var functionInfo in classInfo.Functions)
            {
                if (!functionInfo.IsVirtual)
                    continue;
                contents.AppendLine($"        scriptVTable[{scriptVTableIndex++}] = mclass->GetMethod(\"{functionInfo.Name}\", {functionInfo.Parameters.Count});");
            }
            contents.AppendLine("    }");
            contents.AppendLine("");

            contents.AppendLine("    static void SetupScriptObjectVTable(void** scriptVTable, void** scriptVTableBase, void** vtable, int32 entriesCount, int32 wrapperIndex)");
            contents.AppendLine("    {");
            scriptVTableIndex = scriptVTableOffset;
            foreach (var functionInfo in classInfo.Functions)
            {
                if (!functionInfo.IsVirtual)
                    continue;
                contents.AppendLine($"        if (scriptVTable[{scriptVTableIndex}])");
                contents.AppendLine("        {");
                contents.AppendLine($"            {functionInfo.UniqueName}_Signature funcPtr = &{classInfo.NativeName}::{functionInfo.Name};");
                contents.AppendLine("            const int32 vtableIndex = GetVTableIndex(vtable, entriesCount, *(void**)&funcPtr);");
                contents.AppendLine("            if (vtableIndex >= 0 && vtableIndex < entriesCount)");
                contents.AppendLine("            {");
                contents.AppendLine($"                scriptVTableBase[{scriptVTableIndex} + 2] = vtable[vtableIndex];");
                for (int i = 0, count = 0; i < ScriptingLangInfos.Count; i++)
                {
                    var langInfo = ScriptingLangInfos[i];
                    if (!langInfo.Enabled)
                        continue;
                    if (count == 0)
                        contents.AppendLine("                if (wrapperIndex == 0)");
                    else
                        contents.AppendLine($"                else if (wrapperIndex == {count})");
                    contents.AppendLine("                {");
                    contents.AppendLine($"                    auto thunkPtr = &{classInfo.NativeName}Internal::{functionInfo.UniqueName}{langInfo.VirtualWrapperMethodsPostfix};");
                    contents.AppendLine("                    vtable[vtableIndex] = *(void**)&thunkPtr;");
                    contents.AppendLine("                }");
                    count++;
                }
                contents.AppendLine("            }");
                contents.AppendLine("            else");
                contents.AppendLine("            {");
                contents.AppendLine($"                LOG(Error, \"Failed to find the vtable entry for method {{0}} in class {{1}}\", TEXT(\"{functionInfo.Name}\"), TEXT(\"{classInfo.Name}\"));");
                contents.AppendLine("            }");
                contents.AppendLine("        }");

                scriptVTableIndex++;
            }

            // Native interfaces override in managed code requires vtables hacking which requires additional inject on Clang-platforms
            if (buildData.Toolchain?.Compiler == TargetCompiler.Clang && classInfo.IsClass && classInfo.Interfaces != null)
            {
                // Override vtable entries of interface methods (for each virtual function in each interface)
                foreach (var interfaceInfo in classInfo.Interfaces)
                {
                    if (interfaceInfo.Access == AccessLevel.Private)
                        continue;
                    foreach (var functionInfo in interfaceInfo.Functions)
                    {
                        if (!functionInfo.IsVirtual)
                            continue;
                        contents.AppendLine("        {");
                        {
                            var thunkParams = string.Empty;
                            var separator = false;
                            for (var i = 0; i < functionInfo.Parameters.Count; i++)
                            {
                                var parameterInfo = functionInfo.Parameters[i];
                                if (separator)
                                    thunkParams += ", ";
                                separator = true;
                                thunkParams += parameterInfo.Type;
                            }
                            var t = functionInfo.IsConst ? " const" : string.Empty;
                            contents.AppendLine($"            typedef {functionInfo.ReturnType} ({classInfo.NativeName}::*{functionInfo.UniqueName}_Signature)({thunkParams}){t};");
                        }
                        contents.AppendLine($"            {functionInfo.UniqueName}_Signature funcPtr = &{classInfo.NativeName}::{functionInfo.Name};");
                        contents.AppendLine("            const int32 vtableIndex = GetVTableIndex(vtable, entriesCount, *(void**)&funcPtr);");
                        contents.AppendLine("            if (vtableIndex >= 0 && vtableIndex < entriesCount)");
                        contents.AppendLine("            {");
                        contents.AppendLine($"                extern void {interfaceInfo.NativeName}Internal_{functionInfo.UniqueName}_VTableOverride(void*& vtableEntry, int32 wrapperIndex);");
                        contents.AppendLine($"                {interfaceInfo.NativeName}Internal_{functionInfo.UniqueName}_VTableOverride(vtable[vtableIndex], wrapperIndex);");
                        contents.AppendLine("            }");
                        contents.AppendLine("            else");
                        contents.AppendLine("            {");
                        contents.AppendLine($"                LOG(Error, \"Failed to find the vtable entry for method {{0}} in class {{1}}\", TEXT(\"{functionInfo.Name}\"), TEXT(\"{classInfo.Name}\"));");
                        contents.AppendLine("            }");
                        contents.AppendLine("        }");
                    }
                }
            }

            contents.AppendLine("    }");
            contents.AppendLine("");

            return $"&{classInfo.NativeName}Internal::SetupScriptVTable, &{classInfo.NativeName}Internal::SetupScriptObjectVTable";
        }

        private static string GenerateCppAutoSerializationDefineType(BuildData buildData, StringBuilder contents, ModuleInfo moduleInfo, ApiTypeInfo caller, TypeInfo memberType, MemberInfo member)
        {
            if (memberType.IsBitField)
                return "_BIT";
            return string.Empty;
        }

        private static bool GenerateCppAutoSerializationSkip(BuildData buildData, ApiTypeInfo caller, MemberInfo memberInfo, TypeInfo typeInfo)
        {
            if (memberInfo.IsStatic || memberInfo.IsConstexpr)
                return true;
            if (memberInfo.Access != AccessLevel.Public && !memberInfo.HasAttribute("Serialize"))
                return true;
            if (memberInfo.HasAttribute("NoSerialize") || memberInfo.HasAttribute("NonSerialized"))
                return true;
            var apiTypeInfo = FindApiTypeInfo(buildData, typeInfo, caller);
            if (apiTypeInfo != null && apiTypeInfo.IsInterface)
                return true;

            // Add includes to properly compile bindings (eg. SoftObjectReference<class Texture>)
            GenerateCppAddFileReference(buildData, caller, typeInfo, apiTypeInfo);

            return false;
        }

        private static void GenerateCppAutoSerialization(BuildData buildData, StringBuilder contents, ModuleInfo moduleInfo, ApiTypeInfo typeInfo, string typeNameNative)
        {
            var classInfo = typeInfo as ClassInfo;
            var structureInfo = typeInfo as StructureInfo;
            var baseType = classInfo?.BaseType ?? structureInfo?.BaseType;
            if (classInfo != null && classInfo.IsBaseTypeHidden)
                baseType = null;
            if (baseType != null && (baseType.Name == "PersistentScriptingObject" || baseType.Name == "ScriptingObject" || baseType.Name == "ManagedScriptingObject"))
                baseType = null;
            CppAutoSerializeFields.Clear();
            CppAutoSerializeProperties.Clear();
            CppIncludeFiles.Add("Engine/Serialization/Serialization.h");

            contents.AppendLine();
            contents.Append($"void {typeNameNative}::Serialize(SerializeStream& stream, const void* otherObj)").AppendLine();
            contents.Append('{').AppendLine();
            if (baseType != null)
                contents.Append($"    {baseType.FullNameNative}::Serialize(stream, otherObj);").AppendLine();
            contents.Append($"    SERIALIZE_GET_OTHER_OBJ({typeNameNative});").AppendLine();

            if (classInfo != null)
            {
                foreach (var fieldInfo in classInfo.Fields)
                {
                    if (GenerateCppAutoSerializationSkip(buildData, typeInfo, fieldInfo, fieldInfo.Type))
                        continue;

                    var typeHint = GenerateCppAutoSerializationDefineType(buildData, contents, moduleInfo, typeInfo, fieldInfo.Type, fieldInfo);
                    contents.Append($"    SERIALIZE{typeHint}({fieldInfo.Name});").AppendLine();
                    CppAutoSerializeFields.Add(fieldInfo);
                }

                foreach (var propertyInfo in classInfo.Properties)
                {
                    if (propertyInfo.Getter == null || propertyInfo.Setter == null)
                        continue;
                    if (GenerateCppAutoSerializationSkip(buildData, typeInfo, propertyInfo, propertyInfo.Type))
                        continue;
                    CppAutoSerializeProperties.Add(propertyInfo);

                    // Skip writing deprecated properties (read-only deserialization to allow reading old data)
                    if (propertyInfo.HasAttribute("Obsolete"))
                        continue;

                    contents.Append("    {");
                    contents.Append(" const auto");
                    if (propertyInfo.Getter.ReturnType.IsConstRef)
                        contents.Append('&');
                    contents.Append($" value = {propertyInfo.Getter.Name}();");
                    contents.Append(" if (other) { const auto");
                    if (propertyInfo.Getter.ReturnType.IsConstRef)
                        contents.Append('&');
                    contents.Append($" otherValue = other->{propertyInfo.Getter.Name}();");
                    contents.Append(" if (Serialization::ShouldSerialize(value, &otherValue)) { ");
                    contents.Append($"stream.JKEY(\"{propertyInfo.Name}\"); Serialization::Serialize(stream, value, &otherValue);");
                    contents.Append(" } } else if (Serialization::ShouldSerialize(value, nullptr)) { ");
                    contents.Append($"stream.JKEY(\"{propertyInfo.Name}\"); Serialization::Serialize(stream, value, nullptr);");
                    contents.Append(" }");
                    contents.Append('}').AppendLine();
                }
            }
            else if (structureInfo != null)
            {
                foreach (var fieldInfo in structureInfo.Fields)
                {
                    if (GenerateCppAutoSerializationSkip(buildData, typeInfo, fieldInfo, fieldInfo.Type))
                        continue;

                    var typeHint = GenerateCppAutoSerializationDefineType(buildData, contents, moduleInfo, typeInfo, fieldInfo.Type, fieldInfo);
                    contents.Append($"    SERIALIZE{typeHint}({fieldInfo.Name});").AppendLine();
                    CppAutoSerializeFields.Add(fieldInfo);
                }
            }

            contents.Append('}').AppendLine();

            contents.AppendLine();
            contents.Append($"void {typeNameNative}::Deserialize(DeserializeStream& stream, ISerializeModifier* modifier)").AppendLine();
            contents.Append('{').AppendLine();
            if (baseType != null)
                contents.Append($"    {baseType.FullNameNative}::Deserialize(stream, modifier);").AppendLine();

            foreach (var fieldInfo in CppAutoSerializeFields)
            {
                var typeHint = GenerateCppAutoSerializationDefineType(buildData, contents, moduleInfo, typeInfo, fieldInfo.Type, fieldInfo);
                contents.Append($"    DESERIALIZE{typeHint}({fieldInfo.Name});").AppendLine();
            }

            foreach (var propertyInfo in CppAutoSerializeProperties)
            {
                contents.AppendLine("    {");
                contents.AppendLine($"        const auto e = SERIALIZE_FIND_MEMBER(stream, \"{propertyInfo.Name}\");");
                contents.AppendLine("        if (e != stream.MemberEnd()) {");
                contents.AppendLine($"            auto p = {propertyInfo.Getter.Name}();");
                contents.AppendLine("            Serialization::Deserialize(e->value, p, modifier);");
                contents.AppendLine($"            {propertyInfo.Setter.Name}(p);");
                contents.AppendLine("        }");
                contents.AppendLine("    }");
            }

            contents.Append('}').AppendLine();
        }

        private static string GenerateCppInterfaceInheritanceTable(BuildData buildData, StringBuilder contents, ModuleInfo moduleInfo, VirtualClassInfo typeInfo, string typeNameNative)
        {
            var interfacesPtr = "nullptr";
            var interfaces = typeInfo.Interfaces;
            if (interfaces != null)
            {
                interfacesPtr = typeNameNative + "_Interfaces";
                contents.Append("static const ScriptingType::InterfaceImplementation ").Append(interfacesPtr).AppendLine("[] = {");
                for (int i = 0; i < interfaces.Count; i++)
                {
                    var interfaceInfo = interfaces[i];
                    var scriptVTableOffset = typeInfo.GetScriptVTableOffset(interfaceInfo);
                    contents.AppendLine($"    {{ &{interfaceInfo.NativeName}::TypeInitializer, (int16)VTABLE_OFFSET({typeInfo.NativeName}, {interfaceInfo.NativeName}), {scriptVTableOffset}, true }},");
                }
                contents.AppendLine("    { nullptr, 0 },");
                contents.AppendLine("};");
            }
            return interfacesPtr;
        }

        private static void GenerateCppClass(BuildData buildData, StringBuilder contents, ModuleInfo moduleInfo, ClassInfo classInfo)
        {
            var classTypeNameNative = classInfo.FullNameNative;
            var classTypeNameManaged = classInfo.FullNameManaged;
            var classTypeNameManagedInternalCall = classTypeNameManaged.Replace('+', '/');
            var classTypeNameInternal = classInfo.FullNameNativeInternal;
            var internalTypeName = classTypeNameInternal + "Internal";
            var useScripting = classInfo.IsStatic || classInfo.IsScriptingObject;
            var useCSharp = EngineConfiguration.WithCSharp(buildData.TargetOptions);
            var hasInterface = classInfo.Interfaces != null && classInfo.Interfaces.Any(x => x.Access == AccessLevel.Public);
            CppInternalCalls.Clear();
            
            if (classInfo.IsAutoSerialization)
                GenerateCppAutoSerialization(buildData, contents, moduleInfo, classInfo, classTypeNameNative);
            GenerateCppTypeInternalsStatics?.Invoke(buildData, classInfo, contents);

            contents.AppendLine();
            contents.Append("class ").Append(internalTypeName).AppendLine();
            contents.Append('{').AppendLine();
            contents.AppendLine("public:");

            // Events
            foreach (var eventInfo in classInfo.Events)
            {
                if (!useScripting || eventInfo.IsHidden)
                    continue;
                var paramsCount = eventInfo.Type.GenericArgs?.Count ?? 0;
                CppIncludeFiles.Add("Engine/Profiler/ProfilerCPU.h");
                var bindPrefix = eventInfo.IsStatic ? classTypeNameNative + "::" : "__obj->";
                //eventInfo.
                if (useCSharp)
                {
                    // C# event invoking wrapper (calls C# event from C++ delegate)
                    CppIncludeFiles.Add("Engine/Scripting/ManagedCLR/MClass.h");
                    CppIncludeFiles.Add("Engine/Scripting/ManagedCLR/MEvent.h");
                    CppIncludeFiles.Add("Engine/Scripting/ManagedCLR/MClass.h");
                    contents.Append("    ");
                    if (eventInfo.IsStatic)
                        contents.Append("static ");
                    contents.AppendFormat("void {0}_ManagedWrapper(", eventInfo.Name); 
                    for (var i = 0; i < paramsCount; i++)
                    {
                        if (i != 0)
                            contents.Append(", ");
<<<<<<< HEAD
                        contents.Append(eventInfo.Type.GenericArgs[i].GetFullNameNative(buildData,classInfo)).Append(" arg" + i);
=======
                        contents.Append(eventInfo.Type.GenericArgs[i].GetFullNameNative(buildData, classInfo)).Append(" arg" + i);
>>>>>>> 04f1c9a5
                    }
                    contents.Append(')').AppendLine();
                    contents.Append("    {").AppendLine();
                    if (buildData.Target.IsEditor && false)
                        contents.Append("        MMethod* method = nullptr;").AppendLine(); // TODO: find a better way to cache event method in editor and handle C# hot-reload
                    else
                        contents.Append("        static MMethod* method = nullptr;").AppendLine();
                    contents.Append("        if (!method)").AppendLine();
                    contents.AppendFormat("            method = {1}::TypeInitializer.GetClass()->GetMethod(\"Internal_{0}_Invoke\", {2});", eventInfo.Name, classTypeNameNative, paramsCount).AppendLine();
                    contents.Append("        CHECK(method);").AppendLine();
                    contents.Append("        MObject* exception = nullptr;").AppendLine();
                    if (paramsCount == 0)
                        contents.AppendLine("        void** params = nullptr;");
                    else
                        contents.AppendLine($"        void* params[{paramsCount}];");
                    for (var i = 0; i < paramsCount; i++)
                    {
                        var paramType = eventInfo.Type.GenericArgs[i];
                        var paramName = "arg" + i;
                        var paramIsRef = paramType.IsRef && !paramType.IsConst;
                        var paramValue = GenerateCppWrapperNativeToManagedParam(buildData, contents, paramType, paramName, classInfo, paramIsRef, out CppParamsThatNeedConversion[i]);
                        contents.Append($"        params[{i}] = {paramValue};").AppendLine();
                    }
                    if (eventInfo.IsStatic)
                        contents.AppendLine("        MObject* instance = nullptr;");
                    else
                        contents.AppendLine($"        MObject* instance = (({classTypeNameNative}*)this)->GetManagedInstance();");
                    contents.Append("        method->Invoke(instance, params, &exception);").AppendLine();
                    contents.Append("        if (exception)").AppendLine();
                    contents.Append("            DebugLog::LogException(exception);").AppendLine();
                    for (var i = 0; i < paramsCount; i++)
                    {
                        var paramType = eventInfo.Type.GenericArgs[i];
                        if (paramType.IsRef && !paramType.IsConst)
                        {
                            // Convert value back from managed to native (could be modified there)
                            paramType.IsRef = false;
                            var managedToNative = GenerateCppWrapperManagedToNative(buildData, paramType, classInfo, out var managedType, out var apiType, null, out _);
                            var passAsParamPtr = managedType.EndsWith("*");
                            var useLocalVarPointer = CppParamsThatNeedConversion[i] && !apiType.IsValueType;
                            var paramValue = useLocalVarPointer ? $"*({managedType}{(passAsParamPtr ? "" : "*")}*)params[{i}]" : $"({managedType}{(passAsParamPtr ? "" : "*")})params[{i}]";
                            if (!string.IsNullOrEmpty(managedToNative))
                            {
                                if (!passAsParamPtr)
                                    paramValue = '*' + paramValue;
                                paramValue = string.Format(managedToNative, paramValue);
                            }
                            else if (!passAsParamPtr)
                                paramValue = '*' + paramValue;
                            contents.Append($"        arg{i} = {paramValue};").AppendLine();
                            paramType.IsRef = true;
                        }
                    }
                    contents.Append("    }").AppendLine().AppendLine();

                    // C# event wrapper binding method (binds/unbinds C# wrapper to C++ delegate)
                    CppInternalCalls.Add(new KeyValuePair<string, string>(eventInfo.Name + "_Bind", eventInfo.Name + "_ManagedBind"));
                    bool useSeparateImpl = false; // True if separate function declaration from implementation
                    contents.AppendFormat("    DLLEXPORT static void {0}_ManagedBind(", eventInfo.Name);
                    var signatureStart = contents.Length;
                    if (buildData.Toolchain?.Compiler == TargetCompiler.Clang)
                        useSeparateImpl = true; // DLLEXPORT doesn't properly export function thus separate implementation from declaration
                    if (!eventInfo.IsStatic)
                        contents.AppendFormat("{0}* __obj, ", classTypeNameNative);
                    contents.Append("bool bind)");
                    var contentsPrev = contents;
                    var indent = "    ";
                    if (useSeparateImpl)
                    {
                        // Write declaration only, function definition wil be put in the end of the file
                        CppContentsEnd.AppendFormat("void {1}::{0}_ManagedBind(", eventInfo.Name, internalTypeName);
                        var sig = contents.ToString(signatureStart, contents.Length - signatureStart);
                        CppContentsEnd.Append(contents.ToString(signatureStart, contents.Length - signatureStart));
                        contents.Append(';').AppendLine();
                        contents = CppContentsEnd;
                        indent = null;
                    }
                    contents.AppendLine().Append(indent).Append('{').AppendLine();
                    if (buildData.Toolchain?.Compiler == TargetCompiler.MSVC)
                        contents.Append(indent).AppendLine($"    MSVC_FUNC_EXPORT(\"{classTypeNameManaged}::Internal_{eventInfo.Name}_Bind\")"); // Export generated function binding under the C# name
                    if (!eventInfo.IsStatic)
                        contents.Append(indent).Append("    if (__obj == nullptr) return;").AppendLine();
                    contents.Append(indent).Append("    Function<void(");
                    for (var i = 0; i < paramsCount; i++)
                    {
                        if (i != 0)
                            contents.Append(", ");
                        contents.Append(eventInfo.Type.GenericArgs[i].GetFullNameNative(buildData, classInfo));
                    }
                    contents.Append(")> f;").AppendLine();
                    if (eventInfo.IsStatic)
                        contents.Append(indent).AppendFormat("    f.Bind<{0}_ManagedWrapper>();", eventInfo.Name).AppendLine();
                    else
                        contents.Append(indent).AppendFormat("    f.Bind<{1}, &{1}::{0}_ManagedWrapper>(({1}*)__obj);", eventInfo.Name, internalTypeName).AppendLine();
                    contents.Append(indent).Append("    if (bind)").AppendLine();
                    contents.Append(indent).AppendFormat("        {0}{1}.Bind(f);", bindPrefix, eventInfo.Name).AppendLine();
                    contents.Append(indent).Append("    else").AppendLine();
                    contents.Append(indent).AppendFormat("        {0}{1}.Unbind(f);", bindPrefix, eventInfo.Name).AppendLine();
                    contents.Append(indent).Append('}').AppendLine().AppendLine();
                    if (useSeparateImpl)
                        contents = contentsPrev;
                }

                // Generic scripting event invoking wrapper (calls scripting code from C++ delegate)
                CppIncludeFiles.Add("Engine/Scripting/Events.h");
                contents.Append("    ");
                if (eventInfo.IsStatic)
                    contents.Append("static ");
                contents.AppendFormat("void {0}_Wrapper(", eventInfo.Name);
                for (var i = 0; i < paramsCount; i++)
                {
                    if (i != 0)
                        contents.Append(", ");
                    contents.Append(eventInfo.Type.GenericArgs[i].GetFullNameNative(buildData, classInfo)).Append(" arg" + i);
                }
                contents.Append(')').AppendLine();
                contents.Append("    {").AppendLine();
                if (paramsCount == 0)
                    contents.AppendLine("        Variant* params = nullptr;");
                else
                    contents.AppendLine($"        Variant params[{paramsCount}];");
                for (var i = 0; i < paramsCount; i++)
                {
                    var paramType = eventInfo.Type.GenericArgs[i];
                    var paramName = "arg" + i;
                    var paramValue = GenerateCppWrapperNativeToVariant(buildData, paramType, classInfo, paramName);
                    contents.Append($"        params[{i}] = {paramValue};").AppendLine();
                }
                contents.AppendLine($"        ScriptingEvents::Event({(eventInfo.IsStatic ? "nullptr" : "(ScriptingObject*)this")}, Span<Variant>(params, {paramsCount}), {classTypeNameNative}::TypeInitializer, StringView(TEXT(\"{eventInfo.Name}\"), {eventInfo.Name.Length}));");
                contents.Append("    }").AppendLine().AppendLine();

                // Scripting event wrapper binding method (binds/unbinds generic wrapper to C++ delegate)
                contents.AppendFormat("    static void {0}_Bind(", eventInfo.Name);
                contents.AppendFormat("{0}* __obj, void* instance, bool bind)", classTypeNameNative).AppendLine();
                contents.Append("    {").AppendLine();
                contents.Append("        Function<void(");
                for (var i = 0; i < paramsCount; i++)
                {
                    if (i != 0)
                        contents.Append(", ");
                    contents.Append(eventInfo.Type.GenericArgs[i].GetFullNameNative(buildData, classInfo));
                }
                contents.Append(")> f;").AppendLine();
                if (eventInfo.IsStatic)
                    contents.AppendFormat("        f.Bind<{0}_Wrapper>();", eventInfo.Name).AppendLine();
                else
                    contents.AppendFormat("        f.Bind<{1}, &{1}::{0}_Wrapper>(({1}*)instance);", eventInfo.Name, internalTypeName).AppendLine();
                contents.Append("        if (bind)").AppendLine();
                contents.AppendFormat("            {0}{1}.Bind(f);", bindPrefix, eventInfo.Name).AppendLine();
                contents.Append("        else").AppendLine();
                contents.AppendFormat("            {0}{1}.Unbind(f);", bindPrefix, eventInfo.Name).AppendLine();
                contents.Append("    }").AppendLine().AppendLine();
            }

            // Fields
            foreach (var fieldInfo in classInfo.Fields)
            {
                if (!useScripting || !useCSharp || fieldInfo.IsHidden || fieldInfo.IsConstexpr)
                    continue;
                if (fieldInfo.Getter != null)
                    GenerateCppWrapperFunction(buildData, contents, classInfo, internalTypeName, fieldInfo.Getter, "{0}");
                if (fieldInfo.Setter != null)
                {
                    var callFormat = "{0} = {1}";
                    var type = fieldInfo.Setter.Parameters[0].Type;
                    if (type.IsArray)
                        callFormat = $"auto __tmp = {{1}}; for (int32 i = 0; i < {type.ArraySize}; i++) {{0}}[i] = __tmp[i]";
                    GenerateCppWrapperFunction(buildData, contents, classInfo, internalTypeName, fieldInfo.Setter, callFormat);
                }
            }

            // Properties
            foreach (var propertyInfo in classInfo.Properties)
            {
                if (!useScripting || !useCSharp || propertyInfo.IsHidden)
                    continue;
                if (propertyInfo.Getter != null)
                    GenerateCppWrapperFunction(buildData, contents, classInfo, internalTypeName, propertyInfo.Getter);
                if (propertyInfo.Setter != null)
                    GenerateCppWrapperFunction(buildData, contents, classInfo, internalTypeName, propertyInfo.Setter);
            }

            // Functions
            foreach (var functionInfo in classInfo.Functions)
            {
                if (!useCSharp || functionInfo.IsHidden)
                    continue;
                if (!useScripting)
                    throw new Exception($"Not supported function {functionInfo.Name} inside non-static and non-scripting class type {classInfo.Name}.");
                GenerateCppWrapperFunction(buildData, contents, classInfo, internalTypeName, functionInfo);
            }

            // Interface implementation
            if (hasInterface && useCSharp)
            {
                foreach (var interfaceInfo in classInfo.Interfaces)
                {
                    if (interfaceInfo.Access != AccessLevel.Public)
                        continue;
                    foreach (var functionInfo in interfaceInfo.Functions)
                    {
                        if (!classInfo.IsScriptingObject)
                            throw new Exception($"Class {classInfo.Name} cannot implement interface {interfaceInfo.Name} because it requires ScriptingObject as a base class.");
                        GenerateCppWrapperFunction(buildData, contents, classInfo, internalTypeName, functionInfo);
                    }
                }
            }

            GenerateCppTypeInternals?.Invoke(buildData, classInfo, contents);

            // Virtual methods overrides
            var setupScriptVTable = GenerateCppScriptVTable(buildData, contents, classInfo);

            // Runtime initialization (internal methods binding)
            contents.AppendLine("    static void InitRuntime()");
            contents.AppendLine("    {");
            if (useScripting)
            {
                foreach (var eventInfo in classInfo.Events)
                {
                    // Register scripting event binder
                    contents.AppendLine($"        ScriptingEvents::EventsTable[Pair<ScriptingTypeHandle, StringView>({classTypeNameNative}::TypeInitializer, StringView(TEXT(\"{eventInfo.Name}\"), {eventInfo.Name.Length}))] = (void(*)(ScriptingObject*, void*, bool)){classTypeNameInternal}Internal::{eventInfo.Name}_Bind;");
                }
            }
            if (useScripting && useCSharp)
            {
#if !USE_NETCORE
                foreach (var e in CppInternalCalls)
                {
                    contents.AppendLine($"        ADD_INTERNAL_CALL(\"{classTypeNameManagedInternalCall}::Internal_{e.Key}\", &{e.Value});");
                }
#endif
            }
            GenerateCppTypeInitRuntime?.Invoke(buildData, classInfo, contents);

            contents.AppendLine("    }").AppendLine();

            if (!useScripting && !classInfo.IsAbstract)
            {
                // Constructor
                contents.AppendLine("    static void Ctor(void* ptr)");
                contents.AppendLine("    {");
                contents.AppendLine($"        new(ptr){classTypeNameNative}();");
                contents.AppendLine("    }").AppendLine();

                // Destructor
                contents.AppendLine("    static void Dtor(void* ptr)");
                contents.AppendLine("    {");
                contents.AppendLine($"        (({classTypeNameNative}*)ptr)->~{classInfo.NativeName}();");
                contents.AppendLine("    }").AppendLine();
            }

            contents.Append('}').Append(';').AppendLine();
            contents.AppendLine();

            // Interfaces
            var interfacesTable = GenerateCppInterfaceInheritanceTable(buildData, contents, moduleInfo, classInfo, classTypeNameNative);

            // Type initializer
            if (GenerateCppIsTemplateInstantiationType(classInfo))
                contents.Append("template<> ");
            contents.Append($"ScriptingTypeInitializer {classTypeNameNative}::TypeInitializer((BinaryModule*)GetBinaryModule{moduleInfo.Name}(), ");
            contents.Append($"StringAnsiView(\"{classTypeNameManaged}\", {classTypeNameManaged.Length}), ");
            contents.Append($"sizeof({classTypeNameNative}), ");
            contents.Append($"&{classTypeNameInternal}Internal::InitRuntime, ");
            if (useScripting)
            {
                if (classInfo.IsStatic || classInfo.NoSpawn)
                    contents.Append("&ScriptingType::DefaultSpawn, ");
                else
                    contents.Append($"(ScriptingType::SpawnHandler)&{classTypeNameNative}::Spawn, ");
                if (classInfo.BaseType != null && useScripting)
                    contents.Append($"&{classInfo.BaseType.FullNameNative}::TypeInitializer, ");
                else
                    contents.Append("nullptr, ");
                contents.Append(setupScriptVTable);
            }
            else
            {
                if (classInfo.IsAbstract)
                    contents.Append("nullptr, nullptr, ");
                else
                    contents.Append($"&{classTypeNameInternal}Internal::Ctor, &{classTypeNameInternal}Internal::Dtor, ");
                if (classInfo.BaseType != null)
                    contents.Append($"&{classInfo.BaseType.FullNameNative}::TypeInitializer");
                else
                    contents.Append("nullptr");
            }
            contents.Append(", ").Append(interfacesTable);
            contents.Append(");");
            contents.AppendLine();

            // Nested types
            foreach (var apiTypeInfo in classInfo.Children)
            {
                GenerateCppType(buildData, contents, moduleInfo, apiTypeInfo);
            }
        }

        private static void GenerateCppStruct(BuildData buildData, StringBuilder contents, ModuleInfo moduleInfo, StructureInfo structureInfo)
        {
            var structureTypeNameNative = structureInfo.FullNameNative;
            var structureTypeNameManaged = structureInfo.FullNameManaged;
            var structureTypeNameManagedInternalCall = structureTypeNameManaged.Replace('+', '/');
            var structureTypeNameInternal = structureInfo.FullNameNativeInternal;
            var internalTypeName = structureTypeNameInternal + "Internal";
            var useCSharp = EngineConfiguration.WithCSharp(buildData.TargetOptions);
            CppInternalCalls.Clear();

            if (structureInfo.IsAutoSerialization)
                GenerateCppAutoSerialization(buildData, contents, moduleInfo, structureInfo, structureTypeNameNative);
            GenerateCppTypeInternalsStatics?.Invoke(buildData, structureInfo, contents);

            contents.AppendLine();
            contents.AppendFormat("class {0}Internal", structureTypeNameInternal).AppendLine();
            contents.Append('{').AppendLine();
            contents.AppendLine("public:");

            // Fields
            foreach (var fieldInfo in structureInfo.Fields)
            {
                if (fieldInfo.IsConstexpr)
                    continue;

                // Static fields are using C++ static value accessed via getter function binding
                if (fieldInfo.IsStatic)
                {
                    fieldInfo.Getter = new FunctionInfo
                    {
                        Access = fieldInfo.Access,
                        IsStatic = true,
                        Parameters = new List<FunctionInfo.ParameterInfo>(),
                        ReturnType = fieldInfo.Type,
                        Name = fieldInfo.Name,
                        UniqueName = "Get" + fieldInfo.Name,
                    };

                    if (!fieldInfo.IsReadOnly)
                    {
                        fieldInfo.Setter = new FunctionInfo
                        {
                            Access = fieldInfo.Access,
                            IsStatic = true,
                            Parameters = new List<FunctionInfo.ParameterInfo>
                            {
                                new FunctionInfo.ParameterInfo
                                {
                                    Type = fieldInfo.Type,
                                    Name = "value",
                                },
                            },
                            ReturnType = new TypeInfo
                            {
                                Type = "void",
                            },
                            Name = fieldInfo.Name,
                            UniqueName = "Set" + fieldInfo.Name,
                        };
                    }
                }

                if (fieldInfo.Getter != null)
                    GenerateCppWrapperFunction(buildData, contents, structureInfo, internalTypeName, fieldInfo.Getter, "{0}");
                if (fieldInfo.Setter != null)
                    GenerateCppWrapperFunction(buildData, contents, structureInfo, internalTypeName, fieldInfo.Setter, "{0} = {1}");
            }

            // Functions
            foreach (var functionInfo in structureInfo.Functions)
            {
                // TODO: add support for API functions in structures
                throw new NotImplementedException($"TODO: add support for API functions in structures (function {functionInfo} in structure {structureInfo.Name})");
                //GenerateCppWrapperFunction(buildData, contents, structureInfo, structureTypeNameInternal, functionInfo);
            }

            GenerateCppTypeInternals?.Invoke(buildData, structureInfo, contents);

            contents.AppendLine("    static void InitRuntime()");
            contents.AppendLine("    {");

            if (useCSharp)
            {
#if !USE_NETCORE
                foreach (var e in CppInternalCalls)
                {
                    contents.AppendLine($"        ADD_INTERNAL_CALL(\"{structureTypeNameManagedInternalCall}::Internal_{e.Key}\", &{e.Value});");
                }
#endif
            }
            GenerateCppTypeInitRuntime?.Invoke(buildData, structureInfo, contents);

            contents.AppendLine("    }").AppendLine();

            // Constructor for structures
            contents.AppendLine("    static void Ctor(void* ptr)");
            contents.AppendLine("    {");
            contents.AppendLine($"        new(ptr){structureTypeNameNative}();");
            contents.AppendLine("    }").AppendLine();

            // Destructor for structures
            contents.AppendLine("    static void Dtor(void* ptr)");
            contents.AppendLine("    {");
            contents.AppendLine($"        (({structureTypeNameNative}*)ptr)->~{structureInfo.NativeName}();");
            contents.AppendLine("    }").AppendLine();

            // Copy operator for structures
            contents.AppendLine("    static void Copy(void* dst, void* src)");
            contents.AppendLine("    {");
            contents.AppendLine($"        *({structureTypeNameNative}*)dst = *({structureTypeNameNative}*)src;");
            contents.AppendLine("    }").AppendLine();

            if (useCSharp)
            {
                // Boxing structures from native data to managed object
                CppIncludeFiles.Add("Engine/Scripting/ManagedCLR/MClass.h");
                if (!structureInfo.IsPod && !CppUsedNonPodTypes.Contains(structureInfo))
                    CppUsedNonPodTypes.Add(structureInfo);
                contents.AppendLine("    static MObject* Box(void* ptr)");
                contents.AppendLine("    {");
                if (structureInfo.MarshalAs != null)
                    contents.AppendLine($"        MISSING_CODE(\"Boxing native type {structureInfo.Name} as {structureInfo.MarshalAs}\"); return nullptr;"); // TODO: impl this
                else if (structureInfo.IsPod)
                    contents.AppendLine($"        return MCore::Object::Box(ptr, {structureTypeNameNative}::TypeInitializer.GetClass());");
                else
                    contents.AppendLine($"        return MUtils::Box(*({structureTypeNameNative}*)ptr, {structureTypeNameNative}::TypeInitializer.GetClass());");
                contents.AppendLine("    }").AppendLine();

                // Unboxing structures from managed object to native data
                contents.AppendLine("    static void Unbox(void* ptr, MObject* managed)");
                contents.AppendLine("    {");
                if (structureInfo.MarshalAs != null)
                    contents.AppendLine($"        MISSING_CODE(\"Boxing native type {structureInfo.Name} as {structureInfo.MarshalAs}\");"); // TODO: impl this
                else if (structureInfo.IsPod)
                    contents.AppendLine($"        Platform::MemoryCopy(ptr, MCore::Object::Unbox(managed), sizeof({structureTypeNameNative}));");
                else
                    contents.AppendLine($"        *({structureTypeNameNative}*)ptr = ToNative(*({GenerateCppManagedWrapperName(structureInfo)}*)MCore::Object::Unbox(managed));");
                contents.AppendLine("    }").AppendLine();
            }
            else
            {
                contents.AppendLine("    static MObject* Box(void* ptr)");
                contents.AppendLine("    {");
                contents.AppendLine("        return nullptr;");
                contents.AppendLine("    }").AppendLine();
                contents.AppendLine("    static void Unbox(void* ptr, MObject* managed)");
                contents.AppendLine("    {");
                contents.AppendLine("    }").AppendLine();
            }

            // Getter for structure field
            contents.AppendLine("    static void GetField(void* ptr, const String& name, Variant& value)");
            contents.AppendLine("    {");
<<<<<<< HEAD
            bool HasIf = false;
            for (var i = 0; i < structureInfo.Fields.Count; i++)
=======
            for (int i = 0, count = 0; i < structureInfo.Fields.Count; i++)
>>>>>>> 04f1c9a5
            {
                var fieldInfo = structureInfo.Fields[i];
                if (fieldInfo.IsReadOnly || fieldInfo.IsStatic || fieldInfo.IsConstexpr || fieldInfo.Access == AccessLevel.Private)
                    continue;
<<<<<<< HEAD
                if (HasIf)
=======
                if (count == 0)
                    contents.AppendLine($"        if (name == TEXT(\"{fieldInfo.Name}\"))");
                else
>>>>>>> 04f1c9a5
                    contents.AppendLine($"        else if (name == TEXT(\"{fieldInfo.Name}\"))");
                else
                {
                    contents.AppendLine($"        if (name == TEXT(\"{fieldInfo.Name}\"))");
                    HasIf = true;
                }
                contents.AppendLine($"            value = {GenerateCppWrapperNativeToVariant(buildData, fieldInfo.Type, structureInfo, $"(({structureTypeNameNative}*)ptr)->{fieldInfo.Name}")};");
                count++;
            }
            contents.AppendLine("    }").AppendLine();

            // Setter for structure field
            contents.AppendLine("    static void SetField(void* ptr, const String& name, const Variant& value)");
            contents.AppendLine("    {");
<<<<<<< HEAD

            HasIf = false;
            for (var i = 0; i < structureInfo.Fields.Count; i++)
=======
            for (int i = 0, count = 0; i < structureInfo.Fields.Count; i++)
>>>>>>> 04f1c9a5
            {
                var fieldInfo = structureInfo.Fields[i];
                if (fieldInfo.IsReadOnly || fieldInfo.IsStatic || fieldInfo.IsConstexpr || fieldInfo.Access == AccessLevel.Private)
                    continue;
<<<<<<< HEAD
                if (HasIf)
=======
                if (count == 0)
                    contents.AppendLine($"        if (name == TEXT(\"{fieldInfo.Name}\"))");
                else
>>>>>>> 04f1c9a5
                    contents.AppendLine($"        else if (name == TEXT(\"{fieldInfo.Name}\"))");
                else
                {
                    contents.AppendLine($"        if (name == TEXT(\"{fieldInfo.Name}\"))");
                    HasIf = true;
                }
                if (fieldInfo.Type.IsArray)
                {
                    // Fixed-size array need a special converting to unpack from Variant
                    contents.AppendLine("        {");
                    contents.AppendLine("            CHECK(value.Type.Type == VariantType::Array);");
                    contents.AppendLine("            auto* array = reinterpret_cast<const Array<Variant, HeapAllocation>*>(value.AsData);");
                    contents.AppendLine($"            for (int32 i = 0; i < {fieldInfo.Type.ArraySize} && i < array->Count(); i++)");
                    contents.AppendLine($"                (({structureTypeNameNative}*)ptr)->{fieldInfo.Name}[i] = *({fieldInfo.Type}*)array->At(i).AsBlob.Data;");
                    contents.AppendLine("        }");
                }
                else
                    contents.AppendLine($"            (({structureTypeNameNative}*)ptr)->{fieldInfo.Name} = {GenerateCppWrapperVariantToNative(buildData, fieldInfo.Type, structureInfo, "value")};");
                count++;
            }
            contents.AppendLine("    }");

            contents.Append('}').Append(';').AppendLine();
            contents.AppendLine();

            if (GenerateCppIsTemplateInstantiationType(structureInfo))
                contents.Append("template<> ");
            contents.Append($"ScriptingTypeInitializer {structureTypeNameNative}::TypeInitializer((BinaryModule*)GetBinaryModule{moduleInfo.Name}(), ");
            contents.Append($"StringAnsiView(\"{structureTypeNameManaged}\", {structureTypeNameManaged.Length}), ");
            contents.Append($"sizeof({structureTypeNameNative}), ");
            contents.Append($"&{structureTypeNameInternal}Internal::InitRuntime, ");
            contents.Append($"&{structureTypeNameInternal}Internal::Ctor, &{structureTypeNameInternal}Internal::Dtor, &{structureTypeNameInternal}Internal::Copy, &{structureTypeNameInternal}Internal::Box, &{structureTypeNameInternal}Internal::Unbox, &{structureTypeNameInternal}Internal::GetField, &{structureTypeNameInternal}Internal::SetField);").AppendLine();

            // Nested types
            foreach (var apiTypeInfo in structureInfo.Children)
            {
                GenerateCppType(buildData, contents, moduleInfo, apiTypeInfo);
            }
        }

        private static void GenerateCppEnum(BuildData buildData, StringBuilder contents, ModuleInfo moduleInfo, EnumInfo enumInfo)
        {
            var enumTypeNameNative = enumInfo.FullNameNative;
            var enumTypeNameManaged = enumInfo.FullNameManaged;
            var enumTypeNameInternal = enumInfo.FullNameNativeInternal;

            contents.AppendLine();
            contents.AppendFormat("class {0}Internal", enumTypeNameInternal).AppendLine();
            contents.Append('{').AppendLine();
            contents.AppendLine("public:");
            contents.AppendLine("    static ScriptingType::EnumItem Items[];");
            contents.Append('}').Append(';').AppendLine();
            contents.AppendLine();

            // Items
            contents.AppendFormat("ScriptingType::EnumItem {0}Internal::Items[] = {{", enumTypeNameInternal).AppendLine();
            foreach (var entry in enumInfo.Entries)
                contents.AppendFormat("    {{ (uint64){0}::{1}, \"{1}\" }},", enumTypeNameNative, entry.Name).AppendLine();
            contents.AppendLine("    { 0, nullptr }");
            contents.AppendLine("};").AppendLine();

            contents.Append($"ScriptingTypeInitializer {enumTypeNameInternal}_TypeInitializer((BinaryModule*)GetBinaryModule{moduleInfo.Name}(), ");
            contents.Append($"StringAnsiView(\"{enumTypeNameManaged}\", {enumTypeNameManaged.Length}), ");
            contents.Append($"sizeof({enumTypeNameNative}), ");
            contents.Append($"{enumTypeNameInternal}Internal::Items);").AppendLine();

            contents.AppendLine($"template<> {moduleInfo.Name.ToUpperInvariant()}_API ScriptingTypeHandle StaticType<{enumTypeNameNative}>() {{ return {enumTypeNameInternal}_TypeInitializer; }}");
        }

        private static void GenerateCppInterface(BuildData buildData, StringBuilder contents, ModuleInfo moduleInfo, InterfaceInfo interfaceInfo)
        {
            var interfaceTypeNameNative = interfaceInfo.FullNameNative;
            var interfaceTypeNameManaged = interfaceInfo.FullNameManaged;
            var interfaceTypeNameInternal = interfaceInfo.FullNameNativeInternal;

            GenerateCppTypeInternalsStatics?.Invoke(buildData, interfaceInfo, contents);

            // Wrapper interface implement to invoke scripting if inherited in C# or VS
            contents.AppendLine();
            contents.AppendFormat("class {0}Wrapper : public ", interfaceTypeNameInternal).Append(interfaceTypeNameNative).AppendLine();
            contents.Append('{').AppendLine();
            contents.AppendLine("public:");
            contents.AppendLine("    ScriptingObject* Object;");
            foreach (var functionInfo in interfaceInfo.Functions)
            {
                if (!functionInfo.IsVirtual)
                    continue;
                contents.AppendFormat("    {0} {1}(", functionInfo.ReturnType, functionInfo.Name);
                var separator = false;
                for (var i = 0; i < functionInfo.Parameters.Count; i++)
                {
                    var parameterInfo = functionInfo.Parameters[i];
                    if (separator)
                        contents.Append(", ");
                    separator = true;
                    contents.Append(parameterInfo.Type).Append(' ').Append(parameterInfo.Name);
                }
                contents.Append(')');
                if (functionInfo.IsConst)
                    contents.Append(" const");
                contents.Append(" override").AppendLine();
                contents.AppendLine("    {");
                // TODO: try to use ScriptVTable for interfaces implementation in scripting to call proper function instead of manually check at runtime
                if (functionInfo.Parameters.Count != 0)
                {
                    contents.AppendLine($"        Variant parameters[{functionInfo.Parameters.Count}];");
                    for (var i = 0; i < functionInfo.Parameters.Count; i++)
                    {
                        var parameterInfo = functionInfo.Parameters[i];
                        contents.AppendLine($"        parameters[{i}] = {GenerateCppWrapperNativeToVariant(buildData, parameterInfo.Type, interfaceInfo, parameterInfo.Name)};");
                    }
                }
                else
                {
                    contents.AppendLine("        Variant* parameters = nullptr;");
                }
                contents.AppendLine("        auto typeHandle = Object->GetTypeHandle();");
                contents.AppendLine("        while (typeHandle)");
                contents.AppendLine("        {");
                contents.AppendLine($"            auto method = typeHandle.Module->FindMethod(typeHandle, StringAnsiView(\"{functionInfo.Name}\", {functionInfo.Name.Length}), {functionInfo.Parameters.Count});");
                contents.AppendLine("            if (method)");
                contents.AppendLine("            {");
                contents.AppendLine("                Variant __result;");
                contents.AppendLine($"                typeHandle.Module->InvokeMethod(method, Object, Span<Variant>(parameters, {functionInfo.Parameters.Count}), __result);");

                // Convert parameter values back from scripting to native (could be modified there)
                for (var i = 0; i < functionInfo.Parameters.Count; i++)
                {
                    var parameterInfo = functionInfo.Parameters[i];
                    var paramIsRef = parameterInfo.IsRef || parameterInfo.IsOut;
                    if (paramIsRef && !parameterInfo.Type.IsConst)
                    {
                        contents.AppendLine($"                {parameterInfo.Name} = {GenerateCppWrapperVariantToNative(buildData, parameterInfo.Type, interfaceInfo, $"parameters[{i}]")};");
                    }
                }

                if (functionInfo.ReturnType.IsVoid)
                    contents.AppendLine("                return;");
                else
                    contents.AppendLine($"                return {GenerateCppWrapperVariantToNative(buildData, functionInfo.ReturnType, interfaceInfo, "__result")};");
                contents.AppendLine("            }");
                contents.AppendLine("            typeHandle = typeHandle.GetType().GetBaseType();");
                contents.AppendLine("        }");
                GenerateCppReturn(buildData, contents, "        ", functionInfo.ReturnType);
                contents.AppendLine("    }");
            }
            if (interfaceInfo.Name == "ISerializable")
            {
                // TODO: how to handle other interfaces that have some abstract native methods? maybe NativeOnly tag on interface? do it right and remove this hack
                contents.AppendLine("    void Serialize(SerializeStream& stream, const void* otherObj) override {} void Deserialize(DeserializeStream& stream, ISerializeModifier* modifier) override {}");
            }
            contents.Append('}').Append(';').AppendLine();

            contents.AppendLine();
            contents.AppendFormat("class {0}Internal", interfaceTypeNameInternal).AppendLine();
            contents.Append('{').AppendLine();
            contents.AppendLine("public:");

            GenerateCppTypeInternals?.Invoke(buildData, interfaceInfo, contents);

            // Virtual methods overrides
            var setupScriptVTable = GenerateCppScriptVTable(buildData, contents, interfaceInfo);

            // Runtime initialization (internal methods binding)
            contents.AppendLine("    static void InitRuntime()");
            contents.AppendLine("    {");
            GenerateCppTypeInitRuntime?.Invoke(buildData, interfaceInfo, contents);
            contents.AppendLine("    }").AppendLine();

            // Interface implementation wrapper accessor for scripting types
            contents.AppendLine("    static void* GetInterfaceWrapper(ScriptingObject* __obj)");
            contents.AppendLine("    {");
            contents.AppendLine($"        auto wrapper = New<{interfaceTypeNameInternal}Wrapper>();");
            contents.AppendLine("        wrapper->Object = __obj;");
            contents.AppendLine("        return wrapper;");
            contents.AppendLine("    }");

            contents.Append('}').Append(';').AppendLine();
            contents.AppendLine();

            // Native interfaces override in managed code requires vtables hacking which requires additional inject on Clang-platforms
            if (buildData.Toolchain?.Compiler == TargetCompiler.Clang)
            {
                // Generate functions that inject script wrappers into vtable entry
                foreach (var functionInfo in interfaceInfo.Functions)
                {
                    if (!functionInfo.IsVirtual)
                        continue;
                    contents.AppendLine($"void {interfaceInfo.NativeName}Internal_{functionInfo.UniqueName}_VTableOverride(void*& vtableEntry, int32 wrapperIndex)");
                    contents.AppendLine("{");
                    for (int i = 0, count = 0; i < ScriptingLangInfos.Count; i++)
                    {
                        var langInfo = ScriptingLangInfos[i];
                        if (!langInfo.Enabled)
                            continue;
                        if (count == 0)
                            contents.AppendLine("    if (wrapperIndex == 0)");
                        else
                            contents.AppendLine($"    else if (wrapperIndex == {count})");
                        contents.AppendLine("    {");
                        contents.AppendLine($"        auto thunkPtr = &{interfaceInfo.NativeName}Internal::{functionInfo.UniqueName}{langInfo.VirtualWrapperMethodsPostfix};");
                        contents.AppendLine("        vtableEntry = *(void**)&thunkPtr;");
                        contents.AppendLine("    }");
                        count++;
                    }
                    contents.AppendLine("}");
                    contents.AppendLine("");
                }
            }

            // Type initializer
            contents.Append($"ScriptingTypeInitializer {interfaceTypeNameNative}::TypeInitializer((BinaryModule*)GetBinaryModule{moduleInfo.Name}(), ");
            contents.Append($"StringAnsiView(\"{interfaceTypeNameManaged}\", {interfaceTypeNameManaged.Length}), &{interfaceTypeNameInternal}Internal::InitRuntime,");
            contents.Append(setupScriptVTable).Append($", &{interfaceTypeNameInternal}Internal::GetInterfaceWrapper").Append(");");
            contents.AppendLine();

            // Nested types
            foreach (var apiTypeInfo in interfaceInfo.Children)
            {
                GenerateCppType(buildData, contents, moduleInfo, apiTypeInfo);
            }
        }

        private static void GenerateCppType(BuildData buildData, StringBuilder contents, ModuleInfo moduleInfo, object type)
        {
            if (type is ApiTypeInfo apiTypeInfo && apiTypeInfo.SkipGeneration)
                return;

            try
            {
                if (type is ClassInfo classInfo)
                    GenerateCppClass(buildData, contents, moduleInfo, classInfo);
                else if (type is StructureInfo structureInfo)
                    GenerateCppStruct(buildData, contents, moduleInfo, structureInfo);
                else if (type is EnumInfo enumInfo)
                    GenerateCppEnum(buildData, contents, moduleInfo, enumInfo);
                else if (type is InterfaceInfo interfaceInfo)
                    GenerateCppInterface(buildData, contents, moduleInfo, interfaceInfo);
                else if (type is InjectCodeInfo injectCodeInfo && string.Equals(injectCodeInfo.Lang, "cpp", StringComparison.OrdinalIgnoreCase))
                    contents.AppendLine(injectCodeInfo.Code);
            }
            catch
            {
                Log.Error($"Failed to generate C++ bindings for {type}.");
                throw;
            }
        }

        private static void GenerateCppCppUsedNonPodTypes(BuildData buildData, ApiTypeInfo apiType)
        {
            if (CppUsedNonPodTypesList.Contains(apiType))
                return;
            if (apiType is ClassStructInfo classStructInfo)
            {
                if (classStructInfo.MarshalAs != null)
                    return;
                if (classStructInfo.IsTemplate)
                    throw new Exception($"Cannot use template type '{classStructInfo}' as non-POD type for cross-language bindings.");
            }
            if (apiType is StructureInfo structureInfo)
            {
                // Check all fields (if one of them is also non-POD structure then we need to generate wrappers for them too)
                for (var i = 0; i < structureInfo.Fields.Count; i++)
                {
                    var fieldInfo = structureInfo.Fields[i];
                    if (fieldInfo.IsStatic || fieldInfo.IsConstexpr)
                        continue;
                    var fieldApiType = FindApiTypeInfo(buildData, fieldInfo.Type, structureInfo);
                    if (fieldApiType != null && fieldApiType.IsStruct && !fieldApiType.IsPod)
                        GenerateCppCppUsedNonPodTypes(buildData, fieldApiType);
                    if (fieldInfo.Type.GenericArgs != null)
                    {
                        foreach (var fieldTypeArg in fieldInfo.Type.GenericArgs)
                        {
                            fieldApiType = FindApiTypeInfo(buildData, fieldTypeArg, structureInfo);
                            if (fieldApiType != null && fieldApiType.IsStruct && !fieldApiType.IsPod)
                                GenerateCppCppUsedNonPodTypes(buildData, fieldApiType);
                        }
                    }
                }
            }
            CppUsedNonPodTypesList.Add(apiType);
        }

        private static void GenerateCpp(BuildData buildData, ModuleInfo moduleInfo, ref BindingsResult bindings)
        {
            var contents = GetStringBuilder();
            CppContentsEnd = GetStringBuilder();
            CppUsedNonPodTypes.Clear();
            CppReferencesFiles.Clear();
            CppIncludeFiles.Clear();
            CppIncludeFilesList.Clear();
            CppVariantToTypes.Clear();
            CppVariantFromTypes.Clear();
            CurrentModule = moduleInfo;

            // Disable C# scripting based on configuration

            ScriptingLangInfos[0].Enabled = EngineConfiguration.WithCSharp(buildData.TargetOptions);

            contents.AppendLine("// This code was auto-generated. Do not modify it.");
            contents.AppendLine();
            contents.AppendLine("#include \"Engine/Core/Compiler.h\"");
            contents.AppendLine("PRAGMA_DISABLE_DEPRECATION_WARNINGS"); // Disable deprecated warnings in generated code
            contents.AppendLine("#include \"Engine/Scripting/Scripting.h\"");
            contents.AppendLine("#include \"Engine/Scripting/Internal/InternalCalls.h\"");
            contents.AppendLine("#include \"Engine/Scripting/ManagedCLR/MUtils.h\"");
            contents.AppendLine("#include \"Engine/Scripting/ManagedCLR/MCore.h\"");
            contents.AppendLine($"#include \"{moduleInfo.Name}.Gen.h\"");
            for (int i = 0; i < moduleInfo.Children.Count; i++)
            {
                if (moduleInfo.Children[i] is FileInfo fileInfo)
                {
                    CppReferencesFiles.Add(fileInfo);
                }
            }
            var headerPos = contents.Length;

            foreach (var child in moduleInfo.Children)
            {
                foreach (var apiTypeInfo in child.Children)
                {
                    GenerateCppType(buildData, contents, moduleInfo, apiTypeInfo);
                }
            }

            GenerateCppModuleSource?.Invoke(buildData, moduleInfo, contents);

            {
                var header = GetStringBuilder();

                // Variant converting helper methods
                foreach (var typeInfo in CppVariantToTypes)
                {
                    var name = typeInfo.ToString(false);
                    header.AppendLine();
                    header.AppendLine("namespace {");
                    header.Append($"{name} VariantTo{GenerateCppWrapperNativeToVariantMethodName(typeInfo)}(const Variant& v)").AppendLine();
                    header.Append('{').AppendLine();
                    header.Append($"    {name} result;").AppendLine();
                    if (typeInfo.Type == "Array" && typeInfo.GenericArgs != null)
                    {
                        header.Append("    const auto* array = reinterpret_cast<const Array<Variant, HeapAllocation>*>(v.AsData);").AppendLine();
                        header.Append("    const int32 length = v.Type.Type == VariantType::Array ? array->Count() : 0;").AppendLine();
                        header.Append("    result.Resize(length);").AppendLine();
                        header.Append("    for (int32 i = 0; i < length; i++)").AppendLine();
                        header.Append($"        result[i] = {GenerateCppWrapperVariantToNative(buildData, typeInfo.GenericArgs[0], moduleInfo, "array->At(i)")};").AppendLine();
                    }
                    else if (typeInfo.Type == "Dictionary" && typeInfo.GenericArgs != null)
                    {
                        header.Append("    const auto* dictionary = v.AsDictionary;").AppendLine();
                        header.Append("    if (dictionary)").AppendLine();
                        header.Append("    {").AppendLine();
                        header.Append("        result.EnsureCapacity(dictionary->Count());").AppendLine();
                        header.Append("        for (auto& e : *dictionary)").AppendLine();
                        header.Append($"            result.Add({GenerateCppWrapperVariantToNative(buildData, typeInfo.GenericArgs[0], moduleInfo, "e.Key")}, {GenerateCppWrapperVariantToNative(buildData, typeInfo.GenericArgs[1], moduleInfo, "e.Value")});").AppendLine();
                        header.Append("    }").AppendLine();
                    }
                    else
                        throw new NotSupportedException($"Invalid type {typeInfo} to unpack from Variant.");
                    header.Append("    return result;").AppendLine();
                    header.Append('}').AppendLine();
                    header.AppendLine("}");
                }
                foreach (var e in CppVariantFromTypes)
                {
                    var wrapperName = e.Key;
                    var typeInfo = e.Value;
                    header.AppendLine();
                    header.AppendLine("namespace {");
                    header.Append("Variant VariantFrom");
                    if (typeInfo.IsArray)
                    {
                        typeInfo.IsArray = false;
                        header.Append($"{wrapperName}Array(const {typeInfo}* v, const int32 length)").AppendLine();
                        header.Append('{').AppendLine();
                        header.Append("    Variant result;").AppendLine();
                        header.Append("    result.SetType(VariantType(VariantType::Array));").AppendLine();
                        header.Append("    auto* array = reinterpret_cast<Array<Variant, HeapAllocation>*>(result.AsData);").AppendLine();
                        header.Append("    array->Resize(length);").AppendLine();
                        header.Append("    for (int32 i = 0; i < length; i++)").AppendLine();
                        header.Append($"        array->At(i) = {GenerateCppWrapperNativeToVariant(buildData, typeInfo, moduleInfo, "v[i]")};").AppendLine();
                        typeInfo.IsArray = true;
                    }
                    else if (typeInfo.Type == "Array" && typeInfo.GenericArgs != null)
                    {
                        var valueType = typeInfo.GenericArgs[0];
                        header.Append($"{wrapperName}Array(const {valueType}* v, const int32 length)").AppendLine();
                        header.Append('{').AppendLine();
                        header.Append("    Variant result;").AppendLine();
                        header.Append("    result.SetType(VariantType(VariantType::Array));").AppendLine();
                        header.Append("    auto* array = reinterpret_cast<Array<Variant, HeapAllocation>*>(result.AsData);").AppendLine();
                        header.Append("    array->Resize(length);").AppendLine();
                        header.Append("    for (int32 i = 0; i < length; i++)").AppendLine();
                        header.Append($"        array->At(i) = {GenerateCppWrapperNativeToVariant(buildData, valueType, moduleInfo, "v[i]")};").AppendLine();
                    }
                    else if (typeInfo.Type == "Dictionary" && typeInfo.GenericArgs != null)
                    {
                        var keyType = typeInfo.GenericArgs[0];
                        var valueType = typeInfo.GenericArgs[1];
                        header.Append($"{wrapperName}Dictionary(const Dictionary<{keyType}, {valueType}>& v)").AppendLine();
                        header.Append('{').AppendLine();
                        header.Append("    Variant result;").AppendLine();
                        header.Append("    result.SetType(VariantType(VariantType::Dictionary));").AppendLine();
                        header.Append("    auto* dictionary = result.AsDictionary;").AppendLine();
                        header.Append("    dictionary->EnsureCapacity(v.Count());").AppendLine();
                        header.Append("    for (auto& e : v)").AppendLine();
                        header.Append($"        dictionary->Add({GenerateCppWrapperNativeToVariant(buildData, keyType, moduleInfo, "e.Key")}, {GenerateCppWrapperNativeToVariant(buildData, valueType, moduleInfo, "e.Value")});").AppendLine();
                    }
                    else
                        throw new NotSupportedException($"Invalid type {typeInfo} to pack to Variant.");
                    header.Append("    return result;").AppendLine();
                    header.Append('}').AppendLine();
                    header.AppendLine("}");
                }

                // Non-POD types
                CppUsedNonPodTypesList.Clear();
                if (EngineConfiguration.WithCSharp(buildData.TargetOptions))
                {
                    for (int k = 0; k < CppUsedNonPodTypes.Count; k++)
                        GenerateCppCppUsedNonPodTypes(buildData, CppUsedNonPodTypes[k]);
                }
                foreach (var apiType in CppUsedNonPodTypesList)
                {
                    header.AppendLine();
                    var wrapperName = GenerateCppManagedWrapperName(apiType);
                    var structureInfo = apiType as StructureInfo;
                    var classInfo = apiType as ClassInfo;
                    List<FieldInfo> fields;
                    if (structureInfo != null)
                        fields = structureInfo.Fields;
                    else if (classInfo != null)
                        fields = classInfo.Fields;
                    else
                        throw new Exception("Not supported Non-POD type " + apiType);
                    CppIncludeFiles.Add("Engine/Scripting/ManagedCLR/MClass.h");

                    // Get the full typename with nested parent prefix
                    var fullName = apiType.FullNameNative;

                    if (structureInfo != null)
                    {
                        // Generate managed type memory layout
                        header.Append("struct ").Append(wrapperName).AppendLine();
                        header.Append('{').AppendLine();
                        if (classInfo != null)
                            header.AppendLine("    MObject obj;");
                        for (var i = 0; i < fields.Count; i++)
                        {
                            var fieldInfo = fields[i];
                            if (fieldInfo.IsStatic)
                                continue;
                            string type;

                            if (fieldInfo.NoArray && fieldInfo.Type.IsArray)
                            {
                                // Fixed-size array that needs to be inlined into structure instead of passing it as managed array
                                fieldInfo.Type.IsArray = false;
                                CppParamsWrappersCache[i] = GenerateCppWrapperNativeToManaged(buildData, fieldInfo.Type, apiType, out type, null);
                                fieldInfo.Type.IsArray = true;
                                header.AppendFormat("    {0} {1}[{2}];", type, fieldInfo.Name, fieldInfo.Type.ArraySize).AppendLine();
                                continue;
                            }

                            CppParamsWrappersCache[i] = GenerateCppWrapperNativeToManaged(buildData, fieldInfo.Type, apiType, out type, null);
                            header.AppendFormat("    {0} {1};", type, fieldInfo.Name).AppendLine();
                        }
                        header.Append('}').Append(';').AppendLine();

                        // Generate forward declarations of structure converting functions
                        header.AppendLine();
                        header.AppendLine("namespace {");
                        header.AppendFormat("{0} ToManaged(const {1}& value);", wrapperName, fullName).AppendLine();
                        header.AppendFormat("{1} ToNative(const {0}& value);", wrapperName, fullName).AppendLine();
                        header.AppendLine("}");

                        // Generate MConverter for a structure
                        header.Append("template<>").AppendLine();
                        header.AppendFormat("struct MConverter<{0}>", fullName).AppendLine();
                        header.Append('{').AppendLine();
                        header.AppendFormat("    MObject* Box(const {0}& data, const MClass* klass)", fullName).AppendLine();
                        header.Append("    {").AppendLine();
                        header.Append("        auto managed = ToManaged(data);").AppendLine();
                        header.Append("        return MCore::Object::Box((void*)&managed, klass);").AppendLine();
                        header.Append("    }").AppendLine();
                        header.AppendFormat("    void Unbox({0}& result, MObject* data)", fullName).AppendLine();
                        header.Append("    {").AppendLine();
                        header.AppendFormat("        result = ToNative(*reinterpret_cast<{0}*>(MCore::Object::Unbox(data)));", wrapperName).AppendLine();
                        header.Append("    }").AppendLine();
                        header.AppendFormat("    void ToManagedArray(MArray* result, const Span<{0}>& data)", fullName).AppendLine();
                        header.Append("    {").AppendLine();
                        header.AppendFormat("        MClass* klass = {0}::TypeInitializer.GetClass();", fullName).AppendLine();
                        header.AppendFormat("        {0}* resultPtr = ({0}*)MCore::Array::GetAddress(result);", wrapperName).AppendLine();
                        header.Append("        for (int32 i = 0; i < data.Length(); i++)").AppendLine();
                        header.Append("        {").AppendLine();
                        header.Append("        	auto managed = ToManaged(data[i]);").AppendLine();
                        header.Append("        	MCore::GC::WriteValue(&resultPtr[i], &managed, 1, klass);").AppendLine();
                        header.Append("        }").AppendLine();
                        header.Append("    }").AppendLine();
                        header.AppendFormat("    void ToNativeArray(Span<{0}>& result, const MArray* data)", fullName).AppendLine();
                        header.Append("    {").AppendLine();
                        header.AppendFormat("        {0}* dataPtr = ({0}*)MCore::Array::GetAddress(data);", wrapperName).AppendLine();
                        header.Append("        for (int32 i = 0; i < result.Length(); i++)").AppendLine();
                        header.Append("    	    result[i] = ToNative(dataPtr[i]);").AppendLine();
                        header.Append("    }").AppendLine();
                        header.Append('}').Append(';').AppendLine();

                        // Generate converting function native -> managed
                        header.AppendLine();
                        header.AppendLine("namespace {");
                        header.AppendFormat("{0} ToManaged(const {1}& value)", wrapperName, fullName).AppendLine();
                        header.Append('{').AppendLine();
                        header.AppendFormat("    {0} result;", wrapperName).AppendLine();
                        for (var i = 0; i < fields.Count; i++)
                        {
                            var fieldInfo = fields[i];
                            if (fieldInfo.IsStatic || fieldInfo.IsConstexpr)
                                continue;

                            if (fieldInfo.NoArray && fieldInfo.Type.IsArray)
                            {
                                // Fixed-size array needs to unbox every item manually if not using managed array
                                if (fieldInfo.Type.IsPod(buildData, apiType))
                                    header.AppendFormat("    Platform::MemoryCopy(result.{0}, value.{0}, sizeof({2}) * {1});", fieldInfo.Name, fieldInfo.Type.ArraySize, fieldInfo.Type).AppendLine();
                                else
                                    header.AppendFormat("    for (int32 i = 0; i < {0}; i++)", fieldInfo.Type.ArraySize).AppendLine().AppendFormat("        result.{0}[i] = value.{0}[i];", fieldInfo.Name).AppendLine();
                                continue;
                            }

                            var wrapper = CppParamsWrappersCache[i];
                            header.AppendFormat("    result.{0} = ", fieldInfo.Name);
                            if (string.IsNullOrEmpty(wrapper))
                                header.Append("value." + fieldInfo.Name);
                            else
                                header.AppendFormat(wrapper, "value." + fieldInfo.Name);
                            header.Append(';').AppendLine();
                        }
                        header.Append("    return result;").AppendLine();
                        header.Append('}').AppendLine();

                        // Generate converting function managed -> native
                        header.AppendLine();
                        header.AppendFormat("{1} ToNative(const {0}& value)", wrapperName, fullName).AppendLine();
                        header.Append('{').AppendLine();
                        header.AppendFormat("    {0} result;", fullName).AppendLine();
                        for (var i = 0; i < fields.Count; i++)
                        {
                            var fieldInfo = fields[i];
                            if (fieldInfo.IsStatic || fieldInfo.IsConstexpr)
                                continue;

                            CppNonPodTypesConvertingGeneration = true;
                            var wrapper = GenerateCppWrapperManagedToNative(buildData, fieldInfo.Type, apiType, out _, out _, null, out _);
                            CppNonPodTypesConvertingGeneration = false;

                            if (fieldInfo.Type.IsArray)
                            {
                                // Fixed-size array needs to unbox every item manually
                                if (fieldInfo.NoArray)
                                {
                                    if (fieldInfo.Type.IsPod(buildData, apiType))
                                        header.AppendFormat("    Platform::MemoryCopy(result.{0}, value.{0}, sizeof({2}) * {1});", fieldInfo.Name, fieldInfo.Type.ArraySize, fieldInfo.Type).AppendLine();
                                    else
                                        header.AppendFormat("    for (int32 i = 0; i < {0}; i++)", fieldInfo.Type.ArraySize).AppendLine().AppendFormat("        result.{0}[i] = value.{0}[i];", fieldInfo.Name).AppendLine();
                                }
                                else
                                {
                                    wrapper = string.Format(wrapper.Remove(wrapper.Length - 6), string.Format("value.{0}", fieldInfo.Name));
                                    header.AppendFormat("    auto tmp{0} = {1};", fieldInfo.Name, wrapper).AppendLine();
                                    header.AppendFormat("    for (int32 i = 0; i < {0} && i < tmp{1}.Count(); i++)", fieldInfo.Type.ArraySize, fieldInfo.Name).AppendLine();
                                    header.AppendFormat("        result.{0}[i] = tmp{0}[i];", fieldInfo.Name).AppendLine();
                                }
                                continue;
                            }

                            if (string.IsNullOrEmpty(wrapper))
                                header.AppendFormat("    result.{0} = value.{0};", fieldInfo.Name).AppendLine();
                            else
                                header.AppendFormat("    result.{0} = {1};", fieldInfo.Name, string.Format(wrapper, string.Format("value.{0}", fieldInfo.Name))).AppendLine();
                        }
                        header.Append("    return result;").AppendLine();
                        header.Append('}').AppendLine();
                        header.AppendLine("}");
                    }
                    else if (classInfo != null)
                    {
                        // Generate MConverter for a class
                        header.Append("template<>").AppendLine();
                        header.AppendFormat("struct MConverter<{0}>", fullName).AppendLine();
                        header.Append('{').AppendLine();

                        header.AppendFormat("    static MObject* Box(const {0}& data, const MClass* klass)", fullName).AppendLine();
                        header.Append("    {").AppendLine();
                        header.Append("        MObject* obj = MCore::Object::New(klass);").AppendLine();
                        for (var i = 0; i < fields.Count; i++)
                        {
                            var fieldInfo = fields[i];
                            if (fieldInfo.IsStatic || fieldInfo.IsConstexpr)
                                continue;

                            var fieldType = FindApiTypeInfo(buildData, fieldInfo.Type, apiType);
                            if (fieldInfo == null || fieldType.IsValueType) // TODO: support any value type (eg. by boxing)
                                throw new Exception($"Not supported field {fieldInfo.Type} {fieldInfo.Name} in class {classInfo.Name}.");

                            var wrapper = GenerateCppWrapperNativeToManaged(buildData, fieldInfo.Type, apiType, out var type, null);
                            var value = string.IsNullOrEmpty(wrapper) ? "data." + fieldInfo.Name : string.Format(wrapper, "data." + fieldInfo.Name);
                            header.AppendFormat("        klass->GetField(\"{0}\")->SetValue(obj, {1});", fieldInfo.Name, value).AppendLine();
                        }
                        header.Append("        return obj;").AppendLine();
                        header.Append("    }").AppendLine();

                        header.AppendFormat("    static MObject* Box(const {0}& data)", fullName).AppendLine();
                        header.Append("    {").AppendLine();
                        header.AppendFormat("        MClass* klass = {0}::TypeInitializer.GetClass();", fullName).AppendLine();
                        header.Append("        return Box(data, klass);").AppendLine();
                        header.Append("    }").AppendLine();

                        header.AppendFormat("    static void Unbox({0}& result, MObject* obj)", fullName).AppendLine();
                        header.Append("    {").AppendLine();
                        header.Append("        MClass* klass = MCore::Object::GetClass(obj);").AppendLine();
                        header.Append("        void* v = nullptr;").AppendLine();
                        for (var i = 0; i < fields.Count; i++)
                        {
                            var fieldInfo = fields[i];
                            if (fieldInfo.IsStatic || fieldInfo.IsConstexpr)
                                continue;

                            CppNonPodTypesConvertingGeneration = true;
                            var wrapper = GenerateCppWrapperManagedToNative(buildData, fieldInfo.Type, apiType, out var type, out _, null, out _);
                            CppNonPodTypesConvertingGeneration = false;

                            CppIncludeFiles.Add("Engine/Scripting/ManagedCLR/MField.h");

                            header.AppendFormat("        klass->GetField(\"{0}\")->GetValue(obj, &v);", fieldInfo.Name).AppendLine();
                            var value = $"({type})v";
                            header.AppendFormat("        result.{0} = {1};", fieldInfo.Name, string.IsNullOrEmpty(wrapper) ? value : string.Format(wrapper, value)).AppendLine();
                        }
                        header.Append("    }").AppendLine();

                        header.AppendFormat("    static {0} Unbox(MObject* data)", fullName).AppendLine();
                        header.Append("    {").AppendLine();
                        header.AppendFormat("        {0} result;", fullName).AppendLine();
                        header.Append("        Unbox(result, data);").AppendLine();
                        header.Append("        return result;").AppendLine();
                        header.Append("    }").AppendLine();

                        header.AppendFormat("    void ToManagedArray(MArray* result, const Span<{0}>& data)", fullName).AppendLine();
                        header.Append("    {").AppendLine();
                        header.Append("        for (int32 i = 0; i < data.Length(); i++)").AppendLine();
                        header.Append("            MCore::GC::WriteArrayRef(result, Box(data[i]), i);").AppendLine();
                        header.Append("    }").AppendLine();

                        header.AppendFormat("    void ToNativeArray(Span<{0}>& result, const MArray* data)", fullName).AppendLine();
                        header.Append("    {").AppendLine();
                        header.Append("        MObject** dataPtr = (MObject**)MCore::Array::GetAddress(data);").AppendLine();
                        header.Append("        for (int32 i = 0; i < result.Length(); i++)").AppendLine();
                        header.AppendFormat("            Unbox(result[i], dataPtr[i]);", fullName).AppendLine();
                        header.Append("    }").AppendLine();

                        header.Append('}').Append(';').AppendLine();
                    }
                }

                contents.Insert(headerPos, header.ToString());

                // Includes
                header.Clear();
                CppReferencesFiles.Remove(null);
                CppIncludeFilesList.Clear();
                foreach (var fileInfo in CppReferencesFiles)
                    CppIncludeFilesList.Add(fileInfo.Name);
                CppIncludeFilesList.AddRange(CppIncludeFiles);
                CppIncludeFilesList.Sort();
                foreach (var path in CppIncludeFilesList)
                    header.AppendFormat("#include \"{0}\"", path).AppendLine();
                contents.Insert(headerPos, header.ToString());

                PutStringBuilder(header);
            }

            if (CppContentsEnd.Length != 0)
            {
                contents.AppendLine().Append(CppContentsEnd);
            }
            PutStringBuilder(CppContentsEnd);

            contents.AppendLine("PRAGMA_ENABLE_DEPRECATION_WARNINGS");

            Utilities.WriteFileIfChanged(bindings.GeneratedCppFilePath, contents.ToString());
            PutStringBuilder(contents);
        }

        private static void GenerateCpp(BuildData buildData, IGrouping<string, Module> binaryModule)
        {
            // Skip generating C++ bindings code for C#-only modules
            if (binaryModule.Any(x => !x.BuildNativeCode))
                return;
            var useCSharp = binaryModule.Any(x => x.BuildCSharp);

            var contents = GetStringBuilder();
            var binaryModuleName = binaryModule.Key;
            var binaryModuleNameUpper = binaryModuleName.ToUpperInvariant();
            var project = Builder.GetModuleProject(binaryModule.First(), buildData);
            var version = project.Version;

            // Generate C++ binary module header
            var binaryModuleHeaderPath = Path.Combine(project.ProjectFolderPath, "Source", binaryModuleName + ".Gen.h");
            contents.AppendLine("// This code was auto-generated. Do not modify it.");
            contents.AppendLine();
            contents.AppendLine("#pragma once");
            contents.AppendLine();
            contents.AppendLine($"#define {binaryModuleNameUpper}_NAME \"{binaryModuleName}\"");
            if (version.Build <= 0)
                contents.AppendLine($"#define {binaryModuleNameUpper}_VERSION Version({version.Major}, {version.Minor})");
            else if (version.Revision <= 0)
                contents.AppendLine($"#define {binaryModuleNameUpper}_VERSION Version({version.Major}, {version.Minor}, {version.Build})");
            else
                contents.AppendLine($"#define {binaryModuleNameUpper}_VERSION Version({version.Major}, {version.Minor}, {version.Build}, {version.Revision})");
            contents.AppendLine($"#define {binaryModuleNameUpper}_VERSION_TEXT \"{version}\"");
            contents.AppendLine($"#define {binaryModuleNameUpper}_VERSION_MAJOR {version.Major}");
            contents.AppendLine($"#define {binaryModuleNameUpper}_VERSION_MINOR {version.Minor}");
            contents.AppendLine($"#define {binaryModuleNameUpper}_VERSION_BUILD {version.Build}");
            contents.AppendLine($"#define {binaryModuleNameUpper}_VERSION_REVISION {version.Revision}");
            contents.AppendLine($"#define {binaryModuleNameUpper}_COMPANY \"{project.Company}\"");
            contents.AppendLine($"#define {binaryModuleNameUpper}_COPYRIGHT \"{project.Copyright}\"");
            contents.AppendLine();
            contents.AppendLine("class BinaryModule;");
            contents.AppendLine($"extern \"C\" {binaryModuleNameUpper}_API BinaryModule* GetBinaryModule{binaryModuleName}();");
            GenerateCppBinaryModuleHeader?.Invoke(buildData, binaryModule, contents);
            Utilities.WriteFileIfChanged(binaryModuleHeaderPath, contents.ToString());

            // Generate C++ binary module implementation
            contents.Clear();
            var binaryModuleSourcePath = Path.Combine(project.ProjectFolderPath, "Source", binaryModuleName + ".Gen.cpp");
            contents.AppendLine("// This code was auto-generated. Do not modify it.");
            contents.AppendLine();
            contents.AppendLine("#include \"Engine/Scripting/BinaryModule.h\"");
            contents.AppendLine($"#include \"{binaryModuleName}.Gen.h\"");
            contents.AppendLine();
            contents.AppendLine($"StaticallyLinkedBinaryModuleInitializer StaticallyLinkedBinaryModule{binaryModuleName}(GetBinaryModule{binaryModuleName});");
            contents.AppendLine();
            contents.AppendLine($"extern \"C\" BinaryModule* GetBinaryModule{binaryModuleName}()");
            contents.AppendLine("{");
            if (useCSharp)
            {
                contents.AppendLine($"    static NativeBinaryModule module(\"{binaryModuleName}\");");
            }
            else
            {
                contents.AppendLine($"    static NativeOnlyBinaryModule module(\"{binaryModuleName}\");");
            }
            contents.AppendLine("    return &module;");
            contents.AppendLine("}");
            GenerateCppBinaryModuleSource?.Invoke(buildData, binaryModule, contents);
            Utilities.WriteFileIfChanged(binaryModuleSourcePath, contents.ToString());
            PutStringBuilder(contents);
        }
    }
}<|MERGE_RESOLUTION|>--- conflicted
+++ resolved
@@ -1937,7 +1937,7 @@
             var useCSharp = EngineConfiguration.WithCSharp(buildData.TargetOptions);
             var hasInterface = classInfo.Interfaces != null && classInfo.Interfaces.Any(x => x.Access == AccessLevel.Public);
             CppInternalCalls.Clear();
-            
+
             if (classInfo.IsAutoSerialization)
                 GenerateCppAutoSerialization(buildData, contents, moduleInfo, classInfo, classTypeNameNative);
             GenerateCppTypeInternalsStatics?.Invoke(buildData, classInfo, contents);
@@ -1955,7 +1955,7 @@
                 var paramsCount = eventInfo.Type.GenericArgs?.Count ?? 0;
                 CppIncludeFiles.Add("Engine/Profiler/ProfilerCPU.h");
                 var bindPrefix = eventInfo.IsStatic ? classTypeNameNative + "::" : "__obj->";
-                //eventInfo.
+
                 if (useCSharp)
                 {
                     // C# event invoking wrapper (calls C# event from C++ delegate)
@@ -1965,16 +1965,12 @@
                     contents.Append("    ");
                     if (eventInfo.IsStatic)
                         contents.Append("static ");
-                    contents.AppendFormat("void {0}_ManagedWrapper(", eventInfo.Name); 
+                    contents.AppendFormat("void {0}_ManagedWrapper(", eventInfo.Name);
                     for (var i = 0; i < paramsCount; i++)
                     {
                         if (i != 0)
                             contents.Append(", ");
-<<<<<<< HEAD
-                        contents.Append(eventInfo.Type.GenericArgs[i].GetFullNameNative(buildData,classInfo)).Append(" arg" + i);
-=======
                         contents.Append(eventInfo.Type.GenericArgs[i].GetFullNameNative(buildData, classInfo)).Append(" arg" + i);
->>>>>>> 04f1c9a5
                     }
                     contents.Append(')').AppendLine();
                     contents.Append("    {").AppendLine();
@@ -2427,29 +2423,15 @@
             // Getter for structure field
             contents.AppendLine("    static void GetField(void* ptr, const String& name, Variant& value)");
             contents.AppendLine("    {");
-<<<<<<< HEAD
-            bool HasIf = false;
-            for (var i = 0; i < structureInfo.Fields.Count; i++)
-=======
             for (int i = 0, count = 0; i < structureInfo.Fields.Count; i++)
->>>>>>> 04f1c9a5
             {
                 var fieldInfo = structureInfo.Fields[i];
                 if (fieldInfo.IsReadOnly || fieldInfo.IsStatic || fieldInfo.IsConstexpr || fieldInfo.Access == AccessLevel.Private)
                     continue;
-<<<<<<< HEAD
-                if (HasIf)
-=======
                 if (count == 0)
                     contents.AppendLine($"        if (name == TEXT(\"{fieldInfo.Name}\"))");
                 else
->>>>>>> 04f1c9a5
                     contents.AppendLine($"        else if (name == TEXT(\"{fieldInfo.Name}\"))");
-                else
-                {
-                    contents.AppendLine($"        if (name == TEXT(\"{fieldInfo.Name}\"))");
-                    HasIf = true;
-                }
                 contents.AppendLine($"            value = {GenerateCppWrapperNativeToVariant(buildData, fieldInfo.Type, structureInfo, $"(({structureTypeNameNative}*)ptr)->{fieldInfo.Name}")};");
                 count++;
             }
@@ -2458,30 +2440,15 @@
             // Setter for structure field
             contents.AppendLine("    static void SetField(void* ptr, const String& name, const Variant& value)");
             contents.AppendLine("    {");
-<<<<<<< HEAD
-
-            HasIf = false;
-            for (var i = 0; i < structureInfo.Fields.Count; i++)
-=======
             for (int i = 0, count = 0; i < structureInfo.Fields.Count; i++)
->>>>>>> 04f1c9a5
             {
                 var fieldInfo = structureInfo.Fields[i];
                 if (fieldInfo.IsReadOnly || fieldInfo.IsStatic || fieldInfo.IsConstexpr || fieldInfo.Access == AccessLevel.Private)
                     continue;
-<<<<<<< HEAD
-                if (HasIf)
-=======
                 if (count == 0)
                     contents.AppendLine($"        if (name == TEXT(\"{fieldInfo.Name}\"))");
                 else
->>>>>>> 04f1c9a5
                     contents.AppendLine($"        else if (name == TEXT(\"{fieldInfo.Name}\"))");
-                else
-                {
-                    contents.AppendLine($"        if (name == TEXT(\"{fieldInfo.Name}\"))");
-                    HasIf = true;
-                }
                 if (fieldInfo.Type.IsArray)
                 {
                     // Fixed-size array need a special converting to unpack from Variant
