--- conflicted
+++ resolved
@@ -14,7 +14,7 @@
     /// </summary>
     static class Downloader
     {
-        private static bool IgnoreSSL = false;
+        private static bool NoSSL = false;
         private const string GoogleDriveDomain = "drive.google.com";
         private const string GoogleDriveDomain2 = "https://drive.google.com";
 
@@ -55,12 +55,7 @@
             {
                 if (httpClient == null)
                 {
-<<<<<<< HEAD
-                    using (httpClient = GetHttpClient())
-                    {
-=======
                     using (httpClient = GetHttpClient(noSSL))
->>>>>>> 08abdc15
                         return DownloadFileFromUrlToPathRaw(url, path, httpClient);
                 }
                 return DownloadFileFromUrlToPathRaw(url, path, httpClient);
@@ -134,11 +129,7 @@
             // You can comment the statement below if the provided url is guaranteed to be in the following format:
             // https://drive.google.com/uc?id=FILEID&export=download
             url = GetGoogleDriveDownloadLinkFromUrl(url);
-<<<<<<< HEAD
-            using (var httpClient = GetHttpClient())
-=======
             using (var httpClient = GetHttpClient(noSSL))
->>>>>>> 08abdc15
             {
                 FileInfo downloadedFile;
 
@@ -218,18 +209,10 @@
             return string.Format("https://drive.google.com/uc?id={0}&export=download", url.Substring(index, closingIndex - index));
         }
 
-<<<<<<< HEAD
-        private static HttpClient GetHttpClient()
-        {
-            if (IgnoreSSL)
-            {
-                Log.Warning("Accessing HTTP with SSL certificate validation disabled!");
-=======
         private static HttpClient GetHttpClient(bool noSSL)
         {
-            if (noSSL)
-            {
->>>>>>> 08abdc15
+            if (noSSL || NoSSL)
+            {
                 var handler = new HttpClientHandler();
                 handler.ClientCertificateOptions = ClientCertificateOption.Manual;
                 handler.ServerCertificateCustomValidationCallback = (httpRequestMessage, cert, cetChain, policyErrors) => true;
