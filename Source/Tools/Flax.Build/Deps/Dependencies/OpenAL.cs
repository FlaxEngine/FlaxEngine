// Copyright (c) 2012-2023 Wojciech Figat. All rights reserved.

using System;
using System.Collections.Generic;
using System.IO;
using System.IO.Compression;
using System.Linq;
using Flax.Build;

namespace Flax.Deps.Dependencies
{
    /// <summary>
    /// OpenAL Soft is a software implementation of the OpenAL 3D audio API.
    /// </summary>
    /// <seealso cref="Flax.Deps.Dependency" />
    class OpenAL : Dependency
    {
        /// <inheritdoc />
        public override TargetPlatform[] Platforms
        {
            get
            {
                switch (BuildPlatform)
                {
                case TargetPlatform.Windows:
                    return new[]
                    {
                        TargetPlatform.Windows,
                        TargetPlatform.Android,
                    };
                case TargetPlatform.Linux:
                    return new[]
                    {
                        TargetPlatform.Linux,
                        TargetPlatform.Android,
                    };
                case TargetPlatform.Mac:
                    return new[]
                    {
                        TargetPlatform.Mac,
                        TargetPlatform.iOS,
                    };
                default: return new TargetPlatform[0];
                }
            }
        }

        /// <inheritdoc />
        public override void Build(BuildOptions options)
        {
            var root = options.IntermediateFolder;
<<<<<<< HEAD
            var version = "1.23.0";
=======
            var version = "1.23.1";
>>>>>>> 73ff0534
            var dstIncludePath = Path.Combine(options.ThirdPartyFolder, "OpenAL");

            foreach (var platform in options.Platforms)
            {
                switch (platform)
                {
                case TargetPlatform.Windows:
                {
                    // Get the binaries
                    var packagePath = Path.Combine(root, "package.zip");
                    File.Delete(packagePath);
                    Downloader.DownloadFileFromUrlToPath("https://openal-soft.org/openal-binaries/openal-soft-" + version + "-bin.zip", packagePath);
                    using (ZipArchive archive = ZipFile.Open(packagePath, ZipArchiveMode.Read))
                    {
                        archive.ExtractToDirectory(root);
                        root = Path.Combine(root, archive.Entries.First().FullName);
                    }

                    // Deploy Win64 binaries
                    var depsFolder = GetThirdPartyFolder(options, platform, TargetArchitecture.x64);
                    Utilities.FileCopy(Path.Combine(root, "bin", "Win64", "soft_oal.dll"), Path.Combine(depsFolder, "OpenAL32.dll"));
                    Utilities.FileCopy(Path.Combine(root, "libs", "Win64", "OpenAL32.lib"), Path.Combine(depsFolder, "OpenAL32.lib"));

                    // Deploy license
                    Utilities.FileCopy(Path.Combine(root, "COPYING"), Path.Combine(dstIncludePath, "COPYING"));

                    // Deploy header files
                    var files = Directory.GetFiles(Path.Combine(root, "include", "AL"));
                    foreach (var file in files)
                    {
                        Utilities.FileCopy(file, Path.Combine(dstIncludePath, Path.GetFileName(file)));
                    }

                    break;
                }
                case TargetPlatform.Linux:
                {
                    var binariesToCopy = new[]
                    {
                        "libopenal.a",
                    };
                    var envVars = new Dictionary<string, string>
                    {
                        { "CC", "clang-7" },
                        { "CC_FOR_BUILD", "clang-7" }
                    };
                    var config = "-DALSOFT_REQUIRE_ALSA=ON -DALSOFT_REQUIRE_OSS=ON -DALSOFT_REQUIRE_PORTAUDIO=ON -DALSOFT_REQUIRE_PULSEAUDIO=ON -DALSOFT_REQUIRE_JACK=ON -DALSOFT_EMBED_HRTF_DATA=YES";

                    // Get the source
                    var packagePath = Path.Combine(root, "package.zip");
                    File.Delete(packagePath);
                    Downloader.DownloadFileFromUrlToPath("https://openal-soft.org/openal-releases/openal-soft-" + version + ".tar.bz2", packagePath);
                    Utilities.Run("tar", "xjf " + packagePath.Replace('\\', '/'), null, root, Utilities.RunOptions.None);

                    // Use separate build directory
                    root = Path.Combine(root, "openal-soft-" + version);
                    var buildDir = Path.Combine(root, "build");
                    SetupDirectory(buildDir, true);

                    // Build for Linux
                    Utilities.Run("cmake", "-G \"Unix Makefiles\" -DCMAKE_BUILD_TYPE=Release -DCMAKE_POSITION_INDEPENDENT_CODE=ON -DLIBTYPE=STATIC " + config + " ..", null, buildDir, Utilities.RunOptions.None, envVars);
                    Utilities.Run("cmake", "--build .", null, buildDir, Utilities.RunOptions.None, envVars);
                    var depsFolder = GetThirdPartyFolder(options, platform, TargetArchitecture.x64);
                    foreach (var file in binariesToCopy)
                        Utilities.FileCopy(Path.Combine(buildDir, file), Path.Combine(depsFolder, file));
                    break;
                }
                case TargetPlatform.Android:
                {
                    var binariesToCopy = new[]
                    {
                        "libopenal.a",
                    };
                    var config = "-DALSOFT_REQUIRE_OBOE=OFF -DALSOFT_REQUIRE_OPENSL=ON -DALSOFT_EMBED_HRTF_DATA=YES";

                    // Get the source
                    var packagePath = Path.Combine(root, "package.zip");
                    File.Delete(packagePath);
                    Downloader.DownloadFileFromUrlToPath("https://openal-soft.org/openal-releases/openal-soft-" + version + ".tar.bz2", packagePath);
                    if (Platform.BuildTargetPlatform == TargetPlatform.Windows)
                    {
                        var sevenZip = Path.Combine(Environment.GetFolderPath(Environment.SpecialFolder.ProgramFiles), "7-Zip", "7z.exe");
                        Utilities.Run(sevenZip, "x package.zip", null, root);
                        Utilities.Run(sevenZip, "x package", null, root);
                    }
                    else
                    {
                        Utilities.Run("tar", "xjf " + packagePath.Replace('\\', '/'), null, root, Utilities.RunOptions.None);
                    }

                    // Use separate build directory
                    root = Path.Combine(root, "openal-soft-" + version);
                    var buildDir = Path.Combine(root, "build");
                    SetupDirectory(buildDir, true);

                    // Build
                    RunCmake(buildDir, platform, TargetArchitecture.ARM64, ".. -DLIBTYPE=STATIC -DCMAKE_BUILD_TYPE=Release " + config);
                    Utilities.Run("cmake", "--build .", null, buildDir, Utilities.RunOptions.None);
                    var depsFolder = GetThirdPartyFolder(options, platform, TargetArchitecture.ARM64);
                    foreach (var file in binariesToCopy)
                        Utilities.FileCopy(Path.Combine(buildDir, file), Path.Combine(depsFolder, file));
                    break;
                }
                case TargetPlatform.Mac:
                {
                    var binariesToCopy = new[]
                    {
                        "libopenal.a",
                    };
                    var config = "-DALSOFT_REQUIRE_COREAUDIO=ON -DALSOFT_EMBED_HRTF_DATA=YES";

                    // Get the source
                    var packagePath = Path.Combine(root, "package.zip");
                    File.Delete(packagePath);
                    Downloader.DownloadFileFromUrlToPath("https://openal-soft.org/openal-releases/openal-soft-" + version + ".tar.bz2", packagePath);
                    Utilities.Run("tar", "xjf " + packagePath.Replace('\\', '/'), null, root, Utilities.RunOptions.None);

                    // Use separate build directory
                    root = Path.Combine(root, "openal-soft-" + version);
                    var buildDir = Path.Combine(root, "build");

                    // Build for Mac
                    foreach (var architecture in new []{ TargetArchitecture.x64, TargetArchitecture.ARM64 })
                    {
                        SetupDirectory(buildDir, true);
                        RunCmake(buildDir, platform, architecture, ".. -DLIBTYPE=STATIC -DCMAKE_BUILD_TYPE=Release " + config);
                        Utilities.Run("cmake", "--build .", null, buildDir, Utilities.RunOptions.None);
                        var depsFolder = GetThirdPartyFolder(options, platform, architecture);
                        foreach (var file in binariesToCopy)
                            Utilities.FileCopy(Path.Combine(buildDir, file), Path.Combine(depsFolder, file));
                    }
                    break;
                }
                case TargetPlatform.iOS:
                {
                    var binariesToCopy = new[]
                    {
                        "libopenal.a",
                    };
                    var config = "-DALSOFT_REQUIRE_COREAUDIO=ON -DALSOFT_EMBED_HRTF_DATA=YES";

                    // Get the source
                    var packagePath = Path.Combine(root, "package.zip");
                    if (!File.Exists(packagePath))
                    {
                        Downloader.DownloadFileFromUrlToPath("https://openal-soft.org/openal-releases/openal-soft-" + version + ".tar.bz2", packagePath);
                        Utilities.Run("tar", "xjf " + packagePath.Replace('\\', '/'), null, root, Utilities.RunOptions.None);
                    }

                    // Use separate build directory
                    root = Path.Combine(root, "openal-soft-" + version);
                    var buildDir = Path.Combine(root, "build");

                    // Build for iOS
                    SetupDirectory(buildDir, true);
                    RunCmake(buildDir, platform, TargetArchitecture.ARM64, ".. -DCMAKE_SYSTEM_NAME=iOS -DALSOFT_OSX_FRAMEWORK=ON -DLIBTYPE=STATIC -DCMAKE_BUILD_TYPE=Release " + config);
                    Utilities.Run("cmake", "--build .", null, buildDir, Utilities.RunOptions.None);
                    var depsFolder = GetThirdPartyFolder(options, platform, TargetArchitecture.ARM64);
                    foreach (var file in binariesToCopy)
                        Utilities.FileCopy(Path.Combine(buildDir, file), Path.Combine(depsFolder, file));
                    break;
                }
                }
            }
        }
    }
}<|MERGE_RESOLUTION|>--- conflicted
+++ resolved
@@ -49,11 +49,7 @@
         public override void Build(BuildOptions options)
         {
             var root = options.IntermediateFolder;
-<<<<<<< HEAD
-            var version = "1.23.0";
-=======
             var version = "1.23.1";
->>>>>>> 73ff0534
             var dstIncludePath = Path.Combine(options.ThirdPartyFolder, "OpenAL");
 
             foreach (var platform in options.Platforms)
