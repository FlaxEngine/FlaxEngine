--- conflicted
+++ resolved
@@ -9,14 +9,9 @@
     /// <summary>
     /// The label that contains events for mouse interaction.
     /// </summary>
-<<<<<<< HEAD
-    /// <seealso cref="FlaxEngine.GUI.HighlightableLabel" />
-    public class ClickableLabel : HighlightableLabel
-=======
     /// <seealso cref="FlaxEngine.GUI.Label" />
     [HideInEditor]
     public class ClickableLabel : Label
->>>>>>> 36456bfe
     {
         private bool _leftClick;
         private bool _isRightDown;
