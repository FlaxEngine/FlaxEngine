--- conflicted
+++ resolved
@@ -656,11 +656,8 @@
             {
                 TypeID = 12,
                 Title = "Unsigned Integer",
-<<<<<<< HEAD
                 AlternativeTitles = new[] { "UInt" , "U Int" },
-=======
                 Create = (id, context, arch, groupArch) => new ConvertibleNode(id, context, arch, groupArch, new ScriptType(typeof(uint))),
->>>>>>> 432f6d54
                 Description = "Constant unsigned integer value",
                 Flags = NodeFlags.AllGraphs,
                 Size = new Float2(170, 20),
