--- conflicted
+++ resolved
@@ -232,18 +232,14 @@
         }
 
         /// <summary>
-        /// Gets a value indicating whether user is box selecting nodes.
-        /// </summary>
-<<<<<<< HEAD
-        public bool IsBoxSelecting => _leftMouseDown && !_isMovingSelection && _connectionInstigator == null;
-
-        /// <summary>
-        /// Gets a value indicating whether user was previously box selecting nodes.
-        /// </summary>
-        public bool WasBoxSelecting { get; private set; }
-=======
+        /// Gets a value indicating whether user is selecting nodes.
+        /// </summary>
         public bool IsSelecting => _leftMouseDown && !_isMovingSelection && _connectionInstigators.Count == 0;
->>>>>>> a4d3ede3
+
+        /// <summary>
+        /// Gets a value indicating whether user was previously selecting nodes.
+        /// </summary>
+        public bool WasSelecting { get; private set; }
 
         /// <summary>
         /// Gets a value indicating whether user is moving selected nodes.
