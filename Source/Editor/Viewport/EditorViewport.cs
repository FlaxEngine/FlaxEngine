// Copyright (c) 2012-2021 Wojciech Figat. All rights reserved.

using System;
<<<<<<< HEAD
using FlaxEditor.Gizmo;
=======
using System.Linq;
>>>>>>> 7c9e170a
using FlaxEditor.GUI.ContextMenu;
using FlaxEditor.GUI.Input;
using FlaxEditor.Options;
using FlaxEditor.Viewport.Cameras;
using FlaxEditor.Viewport.Widgets;
using FlaxEngine;
using FlaxEngine.GUI;

namespace FlaxEditor.Viewport
{
    /// <summary>
    /// Editor viewports base class.
    /// </summary>
    /// <seealso cref="FlaxEngine.GUI.RenderOutputControl" />
    public class EditorViewport : RenderOutputControl
    {
        /// <summary>
        /// Gathered input data.
        /// </summary>
        public struct Input
        {
            /// <summary>
            /// The is panning state.
            /// </summary>
            public bool IsPanning;

            /// <summary>
            /// The is rotating state.
            /// </summary>
            public bool IsRotating;

            /// <summary>
            /// The is moving state.
            /// </summary>
            public bool IsMoving;

            /// <summary>
            /// The is zooming state.
            /// </summary>
            public bool IsZooming;

            /// <summary>
            /// The is orbiting state.
            /// </summary>
            public bool IsOrbiting;

            /// <summary>
            /// The is control down flag.
            /// </summary>
            public bool IsControlDown;

            /// <summary>
            /// The is shift down flag.
            /// </summary>
            public bool IsShiftDown;

            /// <summary>
            /// The is alt down flag.
            /// </summary>
            public bool IsAltDown;

            /// <summary>
            /// The is mouse right down flag.
            /// </summary>
            public bool IsMouseRightDown;

            /// <summary>
            /// The is mouse middle down flag.
            /// </summary>
            public bool IsMouseMiddleDown;

            /// <summary>
            /// The is mouse left down flag.
            /// </summary>
            public bool IsMouseLeftDown;

            /// <summary>
            /// The mouse wheel delta.
            /// </summary>
            public float MouseWheelDelta;

            /// <summary>
            /// Gets a value indicating whether use is controlling mouse.
            /// </summary>
            public bool IsControllingMouse => IsMouseMiddleDown || IsMouseRightDown || (IsAltDown && IsMouseLeftDown) || Mathf.Abs(MouseWheelDelta) > 0.1f;

            /// <summary>
            /// Gathers input from the specified window.
            /// </summary>
            /// <param name="window">The window.</param>
            /// <param name="useMouse">True if use mouse input, otherwise will skip mouse.</param>
            public void Gather(Window window, bool useMouse)
            {
                IsControlDown = window.GetKey(KeyboardKeys.Control);
                IsShiftDown = window.GetKey(KeyboardKeys.Shift);
                IsAltDown = window.GetKey(KeyboardKeys.Alt);

                IsMouseRightDown = useMouse && window.GetMouseButton(MouseButton.Right);
                IsMouseMiddleDown = useMouse && window.GetMouseButton(MouseButton.Middle);
                IsMouseLeftDown = useMouse && window.GetMouseButton(MouseButton.Left);
            }

            /// <summary>
            /// Clears the data.
            /// </summary>
            public void Clear()
            {
                IsControlDown = false;
                IsShiftDown = false;
                IsAltDown = false;

                IsMouseRightDown = false;
                IsMouseMiddleDown = false;
                IsMouseLeftDown = false;
            }
        }

        /// <summary>
        /// The FPS camera filtering frames count (how much frames we want to keep in the buffer to calculate the avg. delta currently hardcoded).
        /// </summary>
        public const int FpsCameraFilteringFrames = 3;

        /// <summary>
        /// The speed widget button.
        /// </summary>
        protected ViewportWidgetButton _speedWidget;

        private float _mouseSensitivity;
        private float _movementSpeed;
        private float _mouseAccelerationScale;
        private bool _useMouseFiltering;
        private bool _useMouseAcceleration;

        // Input

        private bool _isControllingMouse, _isViewportControllingMouse;
        private int _deltaFilteringStep;
        private Vector2 _startPos;
        private Vector2 _mouseDeltaLast;
        private Vector2[] _deltaFilteringBuffer = new Vector2[FpsCameraFilteringFrames];

        /// <summary>
        /// Mouse delta (x = Left, Y = Right)
        /// </summary>
        protected Vector2 _mouseDelta;

        /// <summary>
        /// The previous input (from the previous update).
        /// </summary>
        protected Input _prevInput;

        /// <summary>
        /// The input data (from the current frame).
        /// </summary>
        protected Input _input;

        /// <summary>
        /// The view mouse position.
        /// </summary>
        protected Vector2 _viewMousePos;

        /// <summary>
        /// The mouse position delta.
        /// </summary>
        protected Vector2 _mouseDelta;

        // Camera

        private ViewportCamera _camera;
        private float _yaw;
        private float _pitch;
        private float _fieldOfView;
        private float _nearPlane;
        private float _farPlane;
        private float _orthoSize = 1.0f;
        private bool _isOrtho = false;
        private float _wheelMovementChangeDeltaSum = 0;
        private bool _invertPanning;

        /// <summary>
        /// Speed of the mouse.
        /// </summary>
        public float MouseSpeed = 1;

        /// <summary>
        /// Speed of the mouse wheel zooming.
        /// </summary>
        public float MouseWheelZoomSpeedFactor = 1;

        /// <summary>
        /// Gets or sets the camera movement speed.
        /// </summary>
        public float MovementSpeed
        {
            get => _movementSpeed;
            set
            {
                for (int i = 0; i < EditorViewportCameraSpeedValues.Length; i++)
                {
                    if (Math.Abs(value - EditorViewportCameraSpeedValues[i]) < 0.001f)
                    {
                        _movementSpeed = EditorViewportCameraSpeedValues[i];
                        if (_speedWidget != null)
                            _speedWidget.Text = _movementSpeed.ToString();
                        break;
                    }
                }
            }
        }

        /// <summary>
        /// Gets the mouse movement position delta (user press and move).
        /// </summary>
        public Vector2 MousePositionDelta => _mouseDelta;

        /// <summary>
        /// Camera's pitch angle clamp range (in degrees).
        /// </summary>
        public Vector2 CamPitchAngles = new Vector2(-88, 88);

        /// <summary>
        /// Gets the view transform.
        /// </summary>
        public Transform ViewTransform
        {
            get => new Transform(ViewPosition, ViewOrientation);
            set
            {
                ViewPosition = value.Translation;
                ViewOrientation = value.Orientation;
            }
        }

        /// <summary>
        /// Gets or sets the view position.
        /// </summary>
        public Vector3 ViewPosition { get; set; }

        /// <summary>
        /// Gets or sets the view orientation.
        /// </summary>
        public Quaternion ViewOrientation
        {
            get => Quaternion.RotationYawPitchRoll(_yaw * Mathf.DegreesToRadians, _pitch * Mathf.DegreesToRadians, 0);
            set => EulerAngles = value.EulerAngles;
        }

        /// <summary>
        /// Gets or sets the view direction vector.
        /// </summary>
        public Vector3 ViewDirection
        {
            get => Vector3.Forward * ViewOrientation;
            set
            {
                Vector3 right = Vector3.Cross(value, Vector3.Up);
                Vector3 up = Vector3.Cross(right, value);
                ViewOrientation = Quaternion.LookRotation(value, up);
            }
        }

        /// <summary>
        /// Gets or sets the view ray (position and direction).
        /// </summary>
        public Ray ViewRay
        {
            get => new Ray(ViewPosition, ViewDirection);
            set
            {
                ViewPosition = value.Position;
                ViewDirection = value.Direction;
            }
        }

        /// <summary>
        /// Gets or sets the yaw angle (in degrees).
        /// </summary>
        public float Yaw
        {
            get => _yaw;
            set => _yaw = value;
        }

        /// <summary>
        /// Gets or sets the pitch angle (in degrees).
        /// </summary>
        public float Pitch
        {
            get => _pitch;
            set => _pitch = Mathf.Clamp(value, CamPitchAngles.X, CamPitchAngles.Y);
        }

        /// <summary>
        /// Gets or sets the absolute mouse position (normalized, not in pixels). Yaw is X, Pitch is Y.
        /// </summary>
        public Vector2 YawPitch
        {
            get => new Vector2(_yaw, _pitch);
            set
            {
                Yaw = value.X;
                Pitch = value.Y;
            }
        }

        /// <summary>
        /// Gets or sets the euler angles (pitch, yaw, roll).
        /// </summary>
        public Vector3 EulerAngles
        {
            get => new Vector3(_pitch, _yaw, 0);
            set
            {
                Pitch = value.X;
                Yaw = value.Y;
            }
        }

        /// <summary>
        /// Gets a value indicating whether this viewport has loaded dependant assets.
        /// </summary>
        public virtual bool HasLoadedAssets => true;

        /// <summary>
        /// The 'View' widget button context menu.
        /// </summary>
        public ContextMenu ViewWidgetButtonMenu;

        /// <summary>
        /// The 'View' widget 'Show' category context menu.
        /// </summary>
        public ContextMenu ViewWidgetShowMenu;

        /// <summary>
        /// Gets or sets the viewport camera controller.
        /// </summary>
        public ViewportCamera ViewportCamera
        {
            get => _camera;
            set
            {
                if (_camera != null)
                    _camera.Viewport = null;

                _camera = value;

                if (_camera != null)
                    _camera.Viewport = this;
            }
        }

        /// <summary>
        /// Gets or sets the camera near clipping plane.
        /// </summary>
        public float NearPlane
        {
            get => _nearPlane;
            set => _nearPlane = value;
        }

        /// <summary>
        /// Gets or sets the camera far clipping plane.
        /// </summary>
        public float FarPlane
        {
            get => _farPlane;
            set => _farPlane = value;
        }

        /// <summary>
        /// Gets or sets the camera field of view (in degrees).
        /// </summary>
        public float FieldOfView
        {
            get => _fieldOfView;
            set => _fieldOfView = value;
        }

        /// <summary>
        /// Gets or sets the camera orthographic size scale (if camera uses orthographic mode).
        /// </summary>
        public float OrthographicScale
        {
            get => _orthoSize;
            set => _orthoSize = value;
        }

        /// <summary>
        /// Gets or sets the camera orthographic mode (otherwise uses perspective projection).
        /// </summary>
        public bool UseOrthographicProjection
        {
            get => _isOrtho;
            set => _isOrtho = value;
        }

        /// <summary>
        /// Gets or sets if the panning direction is inverted.
        /// </summary>
        public bool InvertPanning
        {
            get => _invertPanning;
            set => _invertPanning = value;
        }

        /// <summary>
        /// The input actions collection to processed during user input.
        /// </summary>
        public InputActionsContainer InputActions = new InputActionsContainer();

        /// <summary>
        /// Initializes a new instance of the <see cref="EditorViewport"/> class.
        /// </summary>
        /// <param name="task">The task.</param>
        /// <param name="camera">The camera controller.</param>
        /// <param name="useWidgets">Enable/disable viewport widgets.</param>
        public EditorViewport(SceneRenderTask task, ViewportCamera camera, bool useWidgets)
        : base(task)
        {
            _mouseAccelerationScale = 0.1f;
            _useMouseFiltering = false;
            _useMouseAcceleration = false;
            _camera = camera;
            if (_camera != null)
                _camera.Viewport = this;

            AnchorPreset = AnchorPresets.StretchAll;
            Offsets = Margin.Zero;

            // Setup options
            {
                var options = Editor.Instance.Options.Options;
                _movementSpeed = options.Viewport.DefaultMovementSpeed;
                _nearPlane = options.Viewport.DefaultNearPlane;
                _farPlane = options.Viewport.DefaultFarPlane;
                _fieldOfView = options.Viewport.DefaultFieldOfView;
                _invertPanning = options.Viewport.DefaultInvertPanning;

                Editor.Instance.Options.OptionsChanged += OnEditorOptionsChanged;
                OnEditorOptionsChanged(options);
            }

            if (useWidgets)
            {
                // Camera speed widget
                var camSpeed = new ViewportWidgetsContainer(ViewportWidgetLocation.UpperRight);
                var camSpeedCM = new ContextMenu();
                var camSpeedButton = new ViewportWidgetButton(_movementSpeed.ToString(), Editor.Instance.Icons.CamSpeed32, camSpeedCM)
                {
                    Tag = this,
                    TooltipText = "Camera speed scale"
                };
                _speedWidget = camSpeedButton;
                for (int i = 0; i < EditorViewportCameraSpeedValues.Length; i++)
                {
                    var v = EditorViewportCameraSpeedValues[i];
                    var button = camSpeedCM.AddButton(v.ToString());
                    button.Tag = v;
                }
                camSpeedCM.ButtonClicked += button => MovementSpeed = (float)button.Tag;
                camSpeedCM.VisibleChanged += WidgetCamSpeedShowHide;
                camSpeedButton.Parent = camSpeed;
                camSpeed.Parent = this;

                // View mode widget
                var viewMode = new ViewportWidgetsContainer(ViewportWidgetLocation.UpperLeft);
                ViewWidgetButtonMenu = new ContextMenu();
                var viewModeButton = new ViewportWidgetButton("View", SpriteHandle.Invalid, ViewWidgetButtonMenu)
                {
                    TooltipText = "View properties",
                    Parent = viewMode
                };
                viewMode.Parent = this;

                // Show
                {
                    ViewWidgetShowMenu = ViewWidgetButtonMenu.AddChildMenu("Show").ContextMenu;

                    // Show FPS
                    {
                        InitFpsCounter();
                        _showFpsButon = ViewWidgetShowMenu.AddButton("FPS Counter", () => ShowFpsCounter = !ShowFpsCounter);
                    }
                }

                // View Flags
                {
                    var viewFlags = ViewWidgetButtonMenu.AddChildMenu("View Flags").ContextMenu;
                    viewFlags.AddButton("Reset flags", () => Task.ViewFlags = ViewFlags.DefaultEditor).Icon = Editor.Instance.Icons.Rotate32;
                    viewFlags.AddSeparator();
                    for (int i = 0; i < EditorViewportViewFlagsValues.Length; i++)
                    {
                        var v = EditorViewportViewFlagsValues[i];
                        var button = viewFlags.AddButton(v.Name);
                        button.Tag = v.Mode;
                    }
                    viewFlags.ButtonClicked += button =>
                    {
                        if (button.Tag != null)
                            Task.ViewFlags ^= (ViewFlags)button.Tag;
                    };
                    viewFlags.VisibleChanged += WidgetViewFlagsShowHide;
                }

                // Debug View
                {
                    var debugView = ViewWidgetButtonMenu.AddChildMenu("Debug View").ContextMenu;
                    for (int i = 0; i < EditorViewportViewModeValues.Length; i++)
                    {
                        var v = EditorViewportViewModeValues[i];
                        var button = debugView.AddButton(v.Name);
                        button.Tag = v.Mode;
                    }
                    debugView.ButtonClicked += button => Task.ViewMode = (ViewMode)button.Tag;
                    debugView.VisibleChanged += WidgetViewModeShowHide;
                }

                ViewWidgetButtonMenu.AddSeparator();

                // Orthographic
                {
                    var ortho = ViewWidgetButtonMenu.AddButton("Orthographic");
                    var orthoValue = new CheckBox(90, 2, _isOrtho)
                    {
                        Parent = ortho
                    };
                    orthoValue.StateChanged += checkBox =>
                    {
                        if (checkBox.Checked != _isOrtho)
                        {
                            _isOrtho = checkBox.Checked;
                            ViewWidgetButtonMenu.Hide();
                            if (_isOrtho)
                            {
                                var orient = ViewOrientation;
                                OrientViewport(ref orient);
                            }
                        }
                    };
                    ViewWidgetButtonMenu.VisibleChanged += control => orthoValue.Checked = _isOrtho;
                }

                // Camera Viewpoints
                {
                    var cameraView = ViewWidgetButtonMenu.AddChildMenu("Viewpoints").ContextMenu;
                    for (int i = 0; i < EditorViewportCameraViewpointValues.Length; i++)
                    {
                        var co = EditorViewportCameraViewpointValues[i];
                        var button = cameraView.AddButton(co.Name);
                        button.Tag = co.Orientation;
                    }
                    cameraView.ButtonClicked += button =>
                    {
                        var orient = Quaternion.Euler((Vector3)button.Tag);
                        OrientViewport(ref orient);
                    };
                }

                // Field of View
                {
                    var fov = ViewWidgetButtonMenu.AddButton("Field Of View");
                    var fovValue = new FloatValueBox(1, 90, 2, 70.0f, 35.0f, 160.0f, 0.1f)
                    {
                        Parent = fov
                    };

                    fovValue.ValueChanged += () => _fieldOfView = fovValue.Value;
                    ViewWidgetButtonMenu.VisibleChanged += control =>
                    {
                        fov.Visible = !_isOrtho;
                        fovValue.Value = _fieldOfView;
                    };
                }

                // Ortho Scale
                {
                    var orthoSize = ViewWidgetButtonMenu.AddButton("Ortho Scale");
                    var orthoSizeValue = new FloatValueBox(_orthoSize, 90, 2, 70.0f, 0.001f, 100000.0f, 0.01f)
                    {
                        Parent = orthoSize
                    };

                    orthoSizeValue.ValueChanged += () => _orthoSize = orthoSizeValue.Value;
                    ViewWidgetButtonMenu.VisibleChanged += control =>
                    {
                        orthoSize.Visible = _isOrtho;
                        orthoSizeValue.Value = _orthoSize;
                    };
                }

                // Near Plane
                {
                    var nearPlane = ViewWidgetButtonMenu.AddButton("Near Plane");
                    var nearPlaneValue = new FloatValueBox(2.0f, 90, 2, 70.0f, 0.001f, 1000.0f)
                    {
                        Parent = nearPlane
                    };
                    nearPlaneValue.ValueChanged += () => _nearPlane = nearPlaneValue.Value;
                    ViewWidgetButtonMenu.VisibleChanged += control => nearPlaneValue.Value = _nearPlane;
                }

                // Far Plane
                {
                    var farPlane = ViewWidgetButtonMenu.AddButton("Far Plane");
                    var farPlaneValue = new FloatValueBox(1000, 90, 2, 70.0f, 10.0f)
                    {
                        Parent = farPlane
                    };
                    farPlaneValue.ValueChanged += () => _farPlane = farPlaneValue.Value;
                    ViewWidgetButtonMenu.VisibleChanged += control => farPlaneValue.Value = _farPlane;
                }

                // Brightness
                {
                    var brightness = ViewWidgetButtonMenu.AddButton("Brightness");
                    var brightnessValue = new FloatValueBox(1.0f, 90, 2, 70.0f, 0.001f, 10.0f, 0.001f)
                    {
                        Parent = brightness
                    };
                    brightnessValue.ValueChanged += () => Brightness = brightnessValue.Value;
                    ViewWidgetButtonMenu.VisibleChanged += control => brightnessValue.Value = Brightness;
                }

                // Resolution
                {
                    var resolution = ViewWidgetButtonMenu.AddButton("Resolution");
                    var resolutionValue = new FloatValueBox(1.0f, 90, 2, 70.0f, 0.1f, 4.0f, 0.001f)
                    {
                        Parent = resolution
                    };
                    resolutionValue.ValueChanged += () => ResolutionScale = resolutionValue.Value;
                    ViewWidgetButtonMenu.VisibleChanged += control => resolutionValue.Value = ResolutionScale;
                }

                // Invert Panning
                {
                    var invert = ViewWidgetButtonMenu.AddButton("Invert Panning");
                    var invertValue = new CheckBox(90, 2, _invertPanning)
                    {
                        Parent = invert
                    };

                    invertValue.StateChanged += checkBox =>
                    {
                        if (checkBox.Checked != _invertPanning)
                        {
                            _invertPanning = checkBox.Checked;
                        }
                    };
                    ViewWidgetButtonMenu.VisibleChanged += control => invertValue.Checked = _invertPanning;
                }
            }

            InputActions.Add(options => options.ViewpointTop, () => OrientViewport(Quaternion.Euler(EditorViewportCameraViewpointValues.First(vp => vp.Name == "Top").Orientation)));
            InputActions.Add(options => options.ViewpointBottom, () => OrientViewport(Quaternion.Euler(EditorViewportCameraViewpointValues.First(vp => vp.Name == "Bottom").Orientation)));
            InputActions.Add(options => options.ViewpointFront, () => OrientViewport(Quaternion.Euler(EditorViewportCameraViewpointValues.First(vp => vp.Name == "Front").Orientation)));
            InputActions.Add(options => options.ViewpointBack, () => OrientViewport(Quaternion.Euler(EditorViewportCameraViewpointValues.First(vp => vp.Name == "Back").Orientation)));
            InputActions.Add(options => options.ViewpointRight, () => OrientViewport(Quaternion.Euler(EditorViewportCameraViewpointValues.First(vp => vp.Name == "Right").Orientation)));
            InputActions.Add(options => options.ViewpointLeft, () => OrientViewport(Quaternion.Euler(EditorViewportCameraViewpointValues.First(vp => vp.Name == "Left").Orientation)));

            // Link for task event
            task.Begin += OnRenderBegin;
        }

        /// <summary>
        /// Gets a value indicating whether this viewport is using mouse currently (eg. user moving objects).
        /// </summary>
        protected virtual bool IsControllingMouse => false;

        /// <summary>
        /// Orients the viewport.
        /// </summary>
        /// <param name="orientation">The orientation.</param>
        protected void OrientViewport(Quaternion orientation)
        {
            var quat = orientation;
            OrientViewport(ref quat);
        }

        /// <summary>
        /// Orients the viewport.
        /// </summary>
        /// <param name="orientation">The orientation.</param>
        protected virtual void OrientViewport(ref Quaternion orientation)
        {
            if (ViewportCamera is FPSCamera fpsCamera)
            {
                var pos = ViewPosition + Vector3.Backward * orientation * 2000.0f;
                fpsCamera.MoveViewport(pos, orientation);
            }
            else
            {
                ViewportCamera.SetArcBallView(orientation, ViewPosition, 2000.0f);
            }
        }

        private void OnEditorOptionsChanged(EditorOptions options)
        {
            _mouseSensitivity = options.Viewport.MouseSensitivity;
        }

        private void OnRenderBegin(RenderTask task, GPUContext context)
        {
            var sceneTask = (SceneRenderTask)task;

            var view = sceneTask.View;
            CopyViewData(ref view);
            sceneTask.View = view;
        }

        #region FPS Counter

        private class FpsCounter : Control
        {
            public FpsCounter(float x, float y)
            : base(x, y, 64, 32)
            {
            }

            public override void Draw()
            {
                base.Draw();

                int fps = Engine.FramesPerSecond;
                Color color = Color.Green;
                if (fps < 13)
                    color = Color.Red;
                else if (fps < 22)
                    color = Color.Yellow;
                var text = string.Format("FPS: {0}", fps);
                var font = Style.Current.FontMedium;
                Render2D.DrawText(font, text, new Rectangle(Vector2.One, Size), Color.Black);
                Render2D.DrawText(font, text, new Rectangle(Vector2.Zero, Size), color);
            }
        }

        private FpsCounter _fpsCounter;
        private ContextMenuButton _showFpsButon;

        /// <summary>
        /// Gets or sets a value indicating whether show or hide FPS counter.
        /// </summary>
        public bool ShowFpsCounter
        {
            get => _fpsCounter.Visible;
            set
            {
                _fpsCounter.Visible = value;
                _fpsCounter.Enabled = value;
                _showFpsButon.Icon = value ? Style.Current.CheckBoxTick : SpriteHandle.Invalid;
            }
        }

        private void InitFpsCounter()
        {
            _fpsCounter = new FpsCounter(10, ViewportWidgetsContainer.WidgetsHeight + 14)
            {
                Visible = false,
                Enabled = false,
                Parent = this
            };
        }

        #endregion

        /// <summary>
        /// Takes the screenshot of the current viewport.
        /// </summary>
        /// <param name="path">The output file path. Set null to use default value.</param>
        public void TakeScreenshot(string path = null)
        {
            Screenshot.Capture(Task, path);
        }

        /// <summary>
        /// Copies the render view data to <see cref="RenderView"/> structure.
        /// </summary>
        /// <param name="view">The view.</param>
        public void CopyViewData(ref RenderView view)
        {
            // Create matrices
            CreateProjectionMatrix(out view.Projection);
            CreateViewMatrix(out view.View);

            // Copy data
            view.Position = ViewPosition;
            view.Direction = ViewDirection;
            view.Near = _nearPlane;
            view.Far = _farPlane;

            view.UpdateCachedData();
        }

        /// <summary>
        /// Gets the input state data.
        /// </summary>
        /// <param name="input">The input.</param>
        public void GetInput(out Input input)
        {
            input = _input;
        }

        /// <summary>
        /// Gets the input state data (from the previous update).
        /// </summary>
        /// <param name="input">The input.</param>
        public void GetPrevInput(out Input input)
        {
            input = _prevInput;
        }

        /// <summary>
        /// Creates the projection matrix.
        /// </summary>
        /// <param name="result">The result.</param>
        protected virtual void CreateProjectionMatrix(out Matrix result)
        {
            if (_isOrtho)
            {
                Matrix.Ortho(Width * _orthoSize, Height * _orthoSize, _nearPlane, _farPlane, out result);
            }
            else
            {
                float aspect = Width / Height;
                Matrix.PerspectiveFov(_fieldOfView * Mathf.DegreesToRadians, aspect, _nearPlane, _farPlane, out result);
            }
        }

        /// <summary>
        /// Creates the view matrix.
        /// </summary>
        /// <param name="result">The result.</param>
        protected virtual void CreateViewMatrix(out Matrix result)
        {
            Vector3 position = ViewPosition;
            Vector3 direction = ViewDirection;
            Vector3 target = position + direction;
            Vector3 right = Vector3.Normalize(Vector3.Cross(Vector3.Up, direction));
            Vector3 up = Vector3.Normalize(Vector3.Cross(direction, right));
            Matrix.LookAt(ref position, ref target, ref up, out result);
        }

        /// <summary>
        /// Gets the mouse ray.
        /// </summary>
        public Ray MouseRay
        {
            get
            {
                if (IsMouseOver)
                    return ConvertMouseToRay(ref _viewMousePos);

                return new Ray(Vector3.Maximum, Vector3.Up);
            }
        }

        /// <summary>
        /// Converts the mouse position to the ray (in world space of the viewport).
        /// </summary>
        /// <param name="mousePosition">The mouse position.</param>
        /// <returns>The result ray.</returns>
        public Ray ConvertMouseToRay(ref Vector2 mousePosition)
        {
            // Prepare
            var viewport = new FlaxEngine.Viewport(0, 0, Width, Height);
            CreateProjectionMatrix(out var p);
            CreateViewMatrix(out var v);
            Matrix.Multiply(ref v, ref p, out var ivp);
            ivp.Invert();

            // Create near and far points
            Vector3 nearPoint = new Vector3(mousePosition, 0.0f);
            Vector3 farPoint = new Vector3(mousePosition, 1.0f);
            viewport.Unproject(ref nearPoint, ref ivp, out nearPoint);
            viewport.Unproject(ref farPoint, ref ivp, out farPoint);

            // Create direction vector
            Vector3 direction = farPoint - nearPoint;
            direction.Normalize();

            return new Ray(nearPoint, direction);
        }

        /// <summary>
        /// Called when mouse control begins.
        /// </summary>
        /// <param name="win">The parent window.</param>
        protected virtual void OnControlMouseBegin(Window win)
        {
            _wheelMovementChangeDeltaSum = 0;

            // Hide cursor and start tracking mouse movement
            win.StartTrackingMouse(false);
            win.Cursor = CursorType.Hidden;

            // Center mouse position if it's too close to the edge
            var size = Size;
            var center = size * 0.5f;
            if (Mathf.Abs(_viewMousePos.X - center.X) > center.X * 0.8f || Mathf.Abs(_viewMousePos.Y - center.Y) > center.Y * 0.8f)
            {
                _viewMousePos = center;
                win.MousePosition = PointToWindow(_viewMousePos);
            }
        }

        /// <summary>
        /// Called when mouse control ends.
        /// </summary>
        /// <param name="win">The parent window.</param>
        protected virtual void OnControlMouseEnd(Window win)
        {
            // Restore cursor and stop tracking mouse movement
            win.Cursor = CursorType.Default;
            win.EndTrackingMouse();
        }

        /// <summary>
        /// Called when left mouse button goes down (on press).
        /// </summary>
        protected virtual void OnLeftMouseButtonDown()
        {
            _startPos = _viewMousePos;
        }

        /// <summary>
        /// Called when left mouse button goes up (on release).
        /// </summary>
        protected virtual void OnLeftMouseButtonUp()
        {
        }

        /// <summary>
        /// Called when right mouse button goes down (on press).
        /// </summary>
        protected virtual void OnRightMouseButtonDown()
        {
            _startPos = _viewMousePos;
        }

        /// <summary>
        /// Called when right mouse button goes up (on release).
        /// </summary>
        protected virtual void OnRightMouseButtonUp()
        {
        }

        /// <summary>
        /// Called when middle mouse button goes down (on press).
        /// </summary>
        protected virtual void OnMiddleMouseButtonDown()
        {
            _startPos = _viewMousePos;
        }

        /// <summary>
        /// Called when middle mouse button goes up (on release).
        /// </summary>
        protected virtual void OnMiddleMouseButtonUp()
        {
        }

        /// <summary>
        /// Updates the view.
        /// </summary>
        /// <param name="dt">The delta time (in seconds).</param>
        /// <param name="moveDelta">The move delta (scaled).</param>
        /// <param name="mouseDelta">The mouse delta (scaled).</param>
        /// <param name="centerMouse">True if center mouse after the update.</param>
        protected virtual void UpdateView(float dt, ref Vector3 moveDelta, ref Vector2 mouseDelta, out bool centerMouse)
        {
            centerMouse = true;
            _camera?.UpdateView(dt, ref moveDelta, ref mouseDelta, out centerMouse);
        }

        /// <inheritdoc />
        public override void Update(float deltaTime)
        {
            base.Update(deltaTime);

            // Update camera
            bool useMovementSpeed = false;
            if (_camera != null)
            {
                _camera.Update(deltaTime);
                useMovementSpeed = _camera.UseMovementSpeed;

                if (_speedWidget != null)
                    _speedWidget.Parent.Visible = useMovementSpeed;
            }

            // Get parent window
            var win = (WindowRootControl)Root;

            // Get current mouse position in the view
            _viewMousePos = PointFromWindow(win.MousePosition);

            // Update input
            {
                // Get input buttons and keys (skip if viewport has no focus or mouse is over a child control)
                var isViewportControllingMouse = IsControllingMouse;
                if (isViewportControllingMouse != _isViewportControllingMouse)
                {
                    _isViewportControllingMouse = isViewportControllingMouse;
                    if (isViewportControllingMouse)
                        StartMouseCapture();
                    else
                        EndMouseCapture();
                }
                bool useMouse = IsControllingMouse || (Mathf.IsInRange(_viewMousePos.X, 0, Width) && Mathf.IsInRange(_viewMousePos.Y, 0, Height));
                _prevInput = _input;
                var hit = GetChildAt(_viewMousePos, c => c.Visible && !(c is CanvasRootControl));
                if (ContainsFocus && hit == null)
                    _input.Gather(win.Window, useMouse);
                else
                    _input.Clear();

                // Track controlling mouse state change
                bool wasControllingMouse = _prevInput.IsControllingMouse;
                _isControllingMouse = _input.IsControllingMouse;
                if (wasControllingMouse != _isControllingMouse)
                {
                    if (_isControllingMouse)
                        OnControlMouseBegin(win.Window);
                    else
                        OnControlMouseEnd(win.Window);
                }

                // Track mouse buttons state change
                if (!_prevInput.IsMouseLeftDown && _input.IsMouseLeftDown)
                    OnLeftMouseButtonDown();
                else if (_prevInput.IsMouseLeftDown && !_input.IsMouseLeftDown)
                    OnLeftMouseButtonUp();
                //
                if (!_prevInput.IsMouseRightDown && _input.IsMouseRightDown)
                    OnRightMouseButtonDown();
                else if (_prevInput.IsMouseRightDown && !_input.IsMouseRightDown)
                    OnRightMouseButtonUp();
                //
                if (!_prevInput.IsMouseMiddleDown && _input.IsMouseMiddleDown)
                    OnMiddleMouseButtonDown();
                else if (_prevInput.IsMouseMiddleDown && !_input.IsMouseMiddleDown)
                    OnMiddleMouseButtonUp();
            }

            // Get clamped delta time (more stable during lags)
            var dt = Math.Min(Time.UnscaledDeltaTime, 1.0f);

            // Check if update mouse
            Vector2 size = Size;
            var options = Editor.Instance.Options.Options;
            if (_isControllingMouse)
            {
                var rmbWheel = false;
                
                // Gather input
                {
                    bool isAltDown = _input.IsAltDown;
                    bool lbDown = _input.IsMouseLeftDown;
                    bool mbDown = _input.IsMouseMiddleDown;
                    bool rbDown = _input.IsMouseRightDown;
                    bool wheelInUse = Math.Abs(_input.MouseWheelDelta) > Mathf.Epsilon;

                    _input.IsPanning = !isAltDown && mbDown && !rbDown;
                    _input.IsRotating = !isAltDown && !mbDown && rbDown;
                    _input.IsMoving = !isAltDown && mbDown && rbDown;
                    _input.IsZooming = wheelInUse && !_input.IsShiftDown;
                    _input.IsOrbiting = isAltDown && lbDown && !mbDown && !rbDown;

                    // Control move speed with RMB+Wheel
                    rmbWheel = useMovementSpeed && _input.IsMouseRightDown && wheelInUse;
                    if (rmbWheel)
                    {
                        float step = 4.0f;
                        _wheelMovementChangeDeltaSum += _input.MouseWheelDelta * options.Viewport.MouseWheelSensitivity;
                        int camValueIndex = -1;
                        for (int i = 0; i < EditorViewportCameraSpeedValues.Length; i++)
                        {
                            if (Mathf.NearEqual(EditorViewportCameraSpeedValues[i], _movementSpeed))
                            {
                                camValueIndex = i;
                                break;
                            }
                        }
                        if (camValueIndex != -1)
                        {
                            if (_wheelMovementChangeDeltaSum >= step)
                            {
                                _wheelMovementChangeDeltaSum -= step;
                                MovementSpeed = EditorViewportCameraSpeedValues[Mathf.Min(camValueIndex + 1, EditorViewportCameraSpeedValues.Length - 1)];
                            }
                            else if (_wheelMovementChangeDeltaSum <= -step)
                            {
                                _wheelMovementChangeDeltaSum += step;
                                MovementSpeed = EditorViewportCameraSpeedValues[Mathf.Max(camValueIndex - 1, 0)];
                            }
                        }
                    }
                }

                // Get input movement
                Vector3 moveDelta = Vector3.Zero;
                if (win.GetKey(options.Input.Forward.Key))
                {
                    moveDelta += Vector3.Forward;
                }
                if (win.GetKey(options.Input.Backward.Key))
                {
                    moveDelta += Vector3.Backward;
                }
                if (win.GetKey(options.Input.Right.Key))
                {
                    moveDelta += Vector3.Right;
                }
                if (win.GetKey(options.Input.Left.Key))
                {
                    moveDelta += Vector3.Left;
                }
                if (win.GetKey(options.Input.Up.Key))
                {
                    moveDelta += Vector3.Up;
                }
                if (win.GetKey(options.Input.Down.Key))
                {
                    moveDelta += Vector3.Down;
                }
                moveDelta.Normalize(); // normalize direction
                moveDelta *= _movementSpeed;

                // Speed up or speed down
                if (_input.IsShiftDown)
                    moveDelta *= 4.0f;
                if (_input.IsControlDown)
                    moveDelta *= 0.3f;

                // Calculate smooth mouse delta not dependant on viewport size
                Vector2 offset = _viewMousePos - _startPos;
                if (_input.IsZooming && !_input.IsMouseRightDown && !_input.IsMouseLeftDown && !_input.IsMouseMiddleDown && !_isOrtho && !rmbWheel)
                {
                    offset = Vector2.Zero;
                }
                offset.X = offset.X > 0 ? Mathf.Floor(offset.X) : Mathf.Ceil(offset.X);
                offset.Y = offset.Y > 0 ? Mathf.Floor(offset.Y) : Mathf.Ceil(offset.Y);
                _mouseDelta = offset / size;
                _mouseDelta.Y *= size.Y / size.X;

                Vector2 mouseDelta = Vector2.Zero;
                if (_useMouseFiltering)
                {
                    // Update delta filtering buffer
                    _deltaFilteringBuffer[_deltaFilteringStep] = _mouseDelta;
                    _deltaFilteringStep++;

                    // If the step is too far, zero
                    if (_deltaFilteringStep == FpsCameraFilteringFrames)
                        _deltaFilteringStep = 0;

                    // Calculate filtered delta (avg)
                    for (int i = 0; i < FpsCameraFilteringFrames; i++)
                        mouseDelta += _deltaFilteringBuffer[i];

                    mouseDelta /= FpsCameraFilteringFrames;
                }
                else
                {
                    mouseDelta = _mouseDelta;
                }

                if (_useMouseAcceleration)
                {
                    // Accelerate the delta
                    var currentDelta = mouseDelta;
                    mouseDelta += _mouseDeltaLast * _mouseAccelerationScale;
                    _mouseDeltaLast = currentDelta;
                }

                // Update
                moveDelta *= dt * (60.0f * 4.0f);
                mouseDelta *= 200.0f * MouseSpeed * _mouseSensitivity;
                UpdateView(dt, ref moveDelta, ref mouseDelta, out var centerMouse);

                // Move mouse back to the root position
                if (centerMouse && (_input.IsMouseRightDown || _input.IsMouseLeftDown || _input.IsMouseMiddleDown))
                {
                    Vector2 center = PointToWindow(_startPos);
                    win.MousePosition = center;
                }

                // Change Ortho size on mouse scroll
                if (_isOrtho && !rmbWheel)
                {
                    var scroll = _input.MouseWheelDelta;
                    if (scroll > Mathf.Epsilon || scroll < -Mathf.Epsilon)
                        _orthoSize -= scroll * options.Viewport.MouseWheelSensitivity * 0.2f * _orthoSize;
                }
            }
            else
            {
                if (_input.IsMouseLeftDown || _input.IsMouseRightDown)
                {
                    // Calculate smooth mouse delta not dependant on viewport size
                    Vector2 offset = _viewMousePos - _startPos;
                    offset.X = offset.X > 0 ? Mathf.Floor(offset.X) : Mathf.Ceil(offset.X);
                    offset.Y = offset.Y > 0 ? Mathf.Floor(offset.Y) : Mathf.Ceil(offset.Y);
                    _mouseDelta = offset / size;
                    _startPos = _viewMousePos;
                }
                else
                {
                    _mouseDelta = Vector2.Zero;
                }
                _mouseDeltaLast = Vector2.Zero;

                if (ContainsFocus)
                {
                    _input.IsPanning = false;
                    _input.IsRotating = false;
                    _input.IsMoving = true;
                    _input.IsZooming = false;
                    _input.IsOrbiting = false;

                    // Get input movement
                    Vector3 moveDelta = Vector3.Zero;
                    if (win.GetKey(KeyboardKeys.ArrowRight))
                    {
                        moveDelta += Vector3.Right;
                    }
                    if (win.GetKey(KeyboardKeys.ArrowLeft))
                    {
                        moveDelta += Vector3.Left;
                    }
                    if (win.GetKey(KeyboardKeys.ArrowUp))
                    {
                        moveDelta += Vector3.Up;
                    }
                    if (win.GetKey(KeyboardKeys.ArrowDown))
                    {
                        moveDelta += Vector3.Down;
                    }
                    moveDelta.Normalize();
                    moveDelta *= _movementSpeed;

                    // Update
                    moveDelta *= dt * (60.0f * 4.0f);
                    Vector2 mouseDelta = Vector2.Zero;
                    UpdateView(dt, ref moveDelta, ref mouseDelta, out _);
                }
            }

            _input.MouseWheelDelta = 0;
        }

        /// <inheritdoc />
        public override bool OnMouseDown(Vector2 location, MouseButton button)
        {
            Focus();

            base.OnMouseDown(location, button);
            return true;
        }

        /// <inheritdoc />
        public override bool OnMouseWheel(Vector2 location, float delta)
        {
            _input.MouseWheelDelta += delta;

            return base.OnMouseWheel(location, delta);
        }

        /// <inheritdoc />
        public override void OnChildResized(Control control)
        {
            base.OnChildResized(control);

            PerformLayout();
        }

        /// <inheritdoc />
        public override bool OnKeyDown(KeyboardKeys key)
        {
            // Base
            if (base.OnKeyDown(key))
                return true;

            // Custom input events
            return InputActions.Process(Editor.Instance, this, key);
        }

        /// <inheritdoc />
        protected override void PerformLayoutBeforeChildren()
        {
            base.PerformLayoutBeforeChildren();

            ViewportWidgetsContainer.ArrangeWidgets(this);
        }

        /// <inheritdoc />
        public override void Draw()
        {
            base.Draw();

            // Add overlay during debugger breakpoint hang
            if (Editor.Instance.Simulation.IsDuringBreakpointHang)
            {
                var bounds = new Rectangle(Vector2.Zero, Size);
                Render2D.FillRectangle(bounds, new Color(0.0f, 0.0f, 0.0f, 0.2f));
                Render2D.DrawText(Style.Current.FontLarge, "Debugger breakpoint hit...", bounds, Color.White, TextAlignment.Center, TextAlignment.Center);
            }
        }

        /// <inheritdoc />
        public override void OnLostFocus()
        {
            base.OnLostFocus();

            if (_isControllingMouse)
            {
                OnControlMouseEnd(RootWindow.Window);
                _isControllingMouse = false;
            }
        }

        /// <inheritdoc />
        public override void OnDestroy()
        {
            Editor.Instance.Options.OptionsChanged -= OnEditorOptionsChanged;

            base.OnDestroy();
        }

        private struct CameraViewpoint
        {
            public readonly string Name;
            public readonly Vector3 Orientation;

            public CameraViewpoint(string name, Vector3 orientation)
            {
                Name = name;
                Orientation = orientation;
            }
        }

        private readonly CameraViewpoint[] EditorViewportCameraViewpointValues =
        {
            new CameraViewpoint("Front", new Vector3(0, 180, 0)),
            new CameraViewpoint("Back", new Vector3(0, 0, 0)),
            new CameraViewpoint("Left", new Vector3(0, 90, 0)),
            new CameraViewpoint("Right", new Vector3(0, -90, 0)),
            new CameraViewpoint("Top", new Vector3(90, 0, 0)),
            new CameraViewpoint("Bottom", new Vector3(-90, 0, 0))
        };

        private readonly float[] EditorViewportCameraSpeedValues =
        {
            0.1f,
            0.25f,
            0.5f,
            1.0f,
            2.0f,
            4.0f,
            6.0f,
            8.0f,
            16.0f,
            32.0f,
            64.0f,
        };

        private struct ViewModeOptions
        {
            public readonly ViewMode Mode;
            public readonly string Name;

            public ViewModeOptions(ViewMode mode, string name)
            {
                Mode = mode;
                Name = name;
            }
        }

        private static readonly ViewModeOptions[] EditorViewportViewModeValues =
        {
            new ViewModeOptions(ViewMode.Default, "Default"),
            new ViewModeOptions(ViewMode.Unlit, "Unlit"),
            new ViewModeOptions(ViewMode.NoPostFx, "No PostFx"),
            new ViewModeOptions(ViewMode.Wireframe, "Wireframe"),
            new ViewModeOptions(ViewMode.LightBuffer, "Light Buffer"),
            new ViewModeOptions(ViewMode.Reflections, "Reflections Buffer"),
            new ViewModeOptions(ViewMode.Depth, "Depth Buffer"),
            new ViewModeOptions(ViewMode.Diffuse, "Diffuse"),
            new ViewModeOptions(ViewMode.Metalness, "Metalness"),
            new ViewModeOptions(ViewMode.Roughness, "Roughness"),
            new ViewModeOptions(ViewMode.Specular, "Specular"),
            new ViewModeOptions(ViewMode.SpecularColor, "Specular Color"),
            new ViewModeOptions(ViewMode.SubsurfaceColor, "Subsurface Color"),
            new ViewModeOptions(ViewMode.ShadingModel, "Shading Model"),
            new ViewModeOptions(ViewMode.Emissive, "Emissive Light"),
            new ViewModeOptions(ViewMode.Normals, "Normals"),
            new ViewModeOptions(ViewMode.AmbientOcclusion, "Ambient Occlusion"),
            new ViewModeOptions(ViewMode.MotionVectors, "Motion Vectors"),
            new ViewModeOptions(ViewMode.LightmapUVsDensity, "Lightmap UVs Density"),
            new ViewModeOptions(ViewMode.VertexColors, "Vertex Colors"),
        };

        private void WidgetCamSpeedShowHide(Control cm)
        {
            if (cm.Visible == false)
                return;

            var ccm = (ContextMenu)cm;
            foreach (var e in ccm.Items)
            {
                if (e is ContextMenuButton b)
                {
                    var v = (float)b.Tag;
                    b.Icon = Mathf.Abs(MovementSpeed - v) < 0.001f
                             ? Style.Current.CheckBoxTick
                             : SpriteHandle.Invalid;
                }
            }
        }

        private void WidgetViewModeShowHide(Control cm)
        {
            if (cm.Visible == false)
                return;

            var ccm = (ContextMenu)cm;
            foreach (var e in ccm.Items)
            {
                if (e is ContextMenuButton b)
                {
                    var v = (ViewMode)b.Tag;
                    b.Icon = Task.View.Mode == v
                             ? Style.Current.CheckBoxTick
                             : SpriteHandle.Invalid;
                }
            }
        }

        private struct ViewFlagOptions
        {
            public readonly ViewFlags Mode;
            public readonly string Name;

            public ViewFlagOptions(ViewFlags mode, string name)
            {
                Mode = mode;
                Name = name;
            }
        }

        private static readonly ViewFlagOptions[] EditorViewportViewFlagsValues =
        {
            new ViewFlagOptions(ViewFlags.AntiAliasing, "Anti Aliasing"),
            new ViewFlagOptions(ViewFlags.Shadows, "Shadows"),
            new ViewFlagOptions(ViewFlags.EditorSprites, "Editor Sprites"),
            new ViewFlagOptions(ViewFlags.Reflections, "Reflections"),
            new ViewFlagOptions(ViewFlags.SSR, "Screen Space Reflections"),
            new ViewFlagOptions(ViewFlags.AO, "Ambient Occlusion"),
            new ViewFlagOptions(ViewFlags.GI, "Global Illumination"),
            new ViewFlagOptions(ViewFlags.DirectionalLights, "Directional Lights"),
            new ViewFlagOptions(ViewFlags.PointLights, "Point Lights"),
            new ViewFlagOptions(ViewFlags.SpotLights, "Spot Lights"),
            new ViewFlagOptions(ViewFlags.SkyLights, "Sky Lights"),
            new ViewFlagOptions(ViewFlags.Fog, "Fog"),
            new ViewFlagOptions(ViewFlags.SpecularLight, "Specular Light"),
            new ViewFlagOptions(ViewFlags.Decals, "Decals"),
            new ViewFlagOptions(ViewFlags.CustomPostProcess, "Custom Post Process"),
            new ViewFlagOptions(ViewFlags.Bloom, "Bloom"),
            new ViewFlagOptions(ViewFlags.ToneMapping, "Tone Mapping"),
            new ViewFlagOptions(ViewFlags.EyeAdaptation, "Eye Adaptation"),
            new ViewFlagOptions(ViewFlags.CameraArtifacts, "Camera Artifacts"),
            new ViewFlagOptions(ViewFlags.LensFlares, "Lens Flares"),
            new ViewFlagOptions(ViewFlags.DepthOfField, "Depth of Field"),
            new ViewFlagOptions(ViewFlags.MotionBlur, "Motion Blur"),
            new ViewFlagOptions(ViewFlags.ContactShadows, "Contact Shadows"),
            new ViewFlagOptions(ViewFlags.PhysicsDebug, "Physics Debug"),
            new ViewFlagOptions(ViewFlags.DebugDraw, "Debug Draw"),
        };

        private void WidgetViewFlagsShowHide(Control cm)
        {
            if (cm.Visible == false)
                return;

            var ccm = (ContextMenu)cm;
            foreach (var e in ccm.Items)
            {
                if (e is ContextMenuButton b && b.Tag != null)
                {
                    var v = (ViewFlags)b.Tag;
                    b.Icon = (Task.View.Flags & v) != 0
                             ? Style.Current.CheckBoxTick
                             : SpriteHandle.Invalid;
                }
            }
        }
    }
}<|MERGE_RESOLUTION|>--- conflicted
+++ resolved
@@ -1,11 +1,8 @@
 // Copyright (c) 2012-2021 Wojciech Figat. All rights reserved.
 
 using System;
-<<<<<<< HEAD
 using FlaxEditor.Gizmo;
-=======
 using System.Linq;
->>>>>>> 7c9e170a
 using FlaxEditor.GUI.ContextMenu;
 using FlaxEditor.GUI.Input;
 using FlaxEditor.Options;
