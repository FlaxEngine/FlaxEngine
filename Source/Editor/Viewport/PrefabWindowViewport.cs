// Copyright (c) 2012-2023 Wojciech Figat. All rights reserved.

using System;
using System.Collections.Generic;
using FlaxEditor.Content;
using FlaxEditor.Gizmo;
using FlaxEditor.GUI.ContextMenu;
using FlaxEditor.GUI.Drag;
using FlaxEditor.SceneGraph;
using FlaxEditor.SceneGraph.Actors;
using FlaxEditor.Scripting;
using FlaxEditor.Viewport.Cameras;
using FlaxEditor.Viewport.Previews;
using FlaxEditor.Viewport.Widgets;
using FlaxEditor.Windows.Assets;
using FlaxEngine;
using FlaxEngine.GUI;

namespace FlaxEditor.Viewport
{
    /// <summary>
    /// Editor viewport used by the <see cref="PrefabWindow"/>
    /// </summary>
    /// <seealso cref="PrefabWindow" />
    /// <seealso cref="PrefabPreview" />
    /// <seealso cref="IGizmoOwner" />
    public class PrefabWindowViewport : PrefabPreview, IGizmoOwner
    {
        [HideInEditor]
        private sealed class PrefabSpritesRenderer : MainEditorGizmoViewport.EditorSpritesRenderer
        {
            public PrefabWindowViewport Viewport;

            /// <inheritdoc />
            public override bool CanRender()
            {
                return (Task.View.Flags & ViewFlags.EditorSprites) == ViewFlags.EditorSprites && Enabled;
            }

            protected override void Draw(ref RenderContext renderContext)
            {
                ViewportIconsRenderer.DrawIcons(ref renderContext, Viewport.Instance);
            }
        }

        private readonly PrefabWindow _window;
        private UpdateDelegate _update;

        private readonly ViewportWidgetButton _gizmoModeTranslate;
        private readonly ViewportWidgetButton _gizmoModeRotate;
        private readonly ViewportWidgetButton _gizmoModeScale;

        private ViewportWidgetButton _translateSnappng;
        private ViewportWidgetButton _rotateSnapping;
        private ViewportWidgetButton _scaleSnapping;

        private readonly ViewportDebugDrawData _debugDrawData = new ViewportDebugDrawData(32);
        private PrefabSpritesRenderer _spritesRenderer;
        private readonly DragAssets _dragAssets;
        private readonly DragActorType _dragActorType = new DragActorType(ValidateDragActorType);
        private readonly DragHandlers _dragHandlers = new DragHandlers();

        /// <summary>
        /// The transform gizmo.
        /// </summary>
        public readonly TransformGizmo TransformGizmo;

        /// <summary>
        /// The selection outline postFx.
        /// </summary>
        public SelectionOutline SelectionOutline;

        /// <summary>
        /// Initializes a new instance of the <see cref="PrefabWindowViewport"/> class.
        /// </summary>
        /// <param name="window">Editor window.</param>
        public PrefabWindowViewport(PrefabWindow window)
        : base(true)
        {
            _window = window;
            _window.SelectionChanged += OnSelectionChanged;
            Undo = window.Undo;
            _dragAssets = new DragAssets(ValidateDragItem);
            ShowDebugDraw = true;
            ShowEditorPrimitives = true;
            Gizmos = new GizmosCollection(this);
            var inputOptions = window.Editor.Options.Options.Input;

            // Prepare rendering task
            Task.ActorsSource = ActorsSources.CustomActors;
            Task.ViewFlags = ViewFlags.DefaultEditor;
            Task.Begin += OnBegin;
            Task.CollectDrawCalls += OnCollectDrawCalls;
            Task.PostRender += OnPostRender;

            // Create post effects
            SelectionOutline = FlaxEngine.Object.New<SelectionOutline>();
            SelectionOutline.SelectionGetter = () => TransformGizmo.SelectedParents;
            Task.AddCustomPostFx(SelectionOutline);
            _spritesRenderer = FlaxEngine.Object.New<PrefabSpritesRenderer>();
            _spritesRenderer.Task = Task;
            _spritesRenderer.Viewport = this;
            Task.AddCustomPostFx(_spritesRenderer);

            // Add transformation gizmo
            TransformGizmo = new TransformGizmo(this);
            TransformGizmo.ApplyTransformation += ApplyTransform;
            TransformGizmo.ModeChanged += OnGizmoModeChanged;
            TransformGizmo.Duplicate += _window.Duplicate;
            Gizmos.Active = TransformGizmo;

            // Transform space widget
            var transformSpaceWidget = new ViewportWidgetsContainer(ViewportWidgetLocation.UpperRight);
            var transformSpaceToggle = new ViewportWidgetButton(string.Empty, window.Editor.Icons.Globe32, null, true)
            {
                Checked = TransformGizmo.ActiveTransformSpace == TransformGizmoBase.TransformSpace.World,
                TooltipText = $"Gizmo transform space (world or local) ({inputOptions.ToggleTransformSpace})",
                Parent = transformSpaceWidget
            };
            transformSpaceToggle.Toggled += OnTransformSpaceToggle;
            transformSpaceWidget.Parent = this;

            // Scale snapping widget
            var scaleSnappingWidget = new ViewportWidgetsContainer(ViewportWidgetLocation.UpperRight);
            var enableScaleSnapping = new ViewportWidgetButton(string.Empty, window.Editor.Icons.ScaleSnap32, null, true)
            {
                Checked = TransformGizmo.ScaleSnapEnabled,
                TooltipText = "Enable scale snapping",
                Parent = scaleSnappingWidget
            };
            enableScaleSnapping.Toggled += OnScaleSnappingToggle;

            var scaleSnappingCM = new ContextMenu();
            _scaleSnapping = new ViewportWidgetButton(TransformGizmo.ScaleSnapValue.ToString(), SpriteHandle.Invalid, scaleSnappingCM)
            {
                TooltipText = "Scale snapping values"
            };

            for (int i = 0; i < EditorViewportScaleSnapValues.Length; i++)
            {
                var v = EditorViewportScaleSnapValues[i];
                var button = scaleSnappingCM.AddButton(v.ToString());
                button.Tag = v;
            }
            scaleSnappingCM.ButtonClicked += OnWidgetScaleSnapClick;
            scaleSnappingCM.VisibleChanged += OnWidgetScaleSnapShowHide;
            _scaleSnapping.Parent = scaleSnappingWidget;
            scaleSnappingWidget.Parent = this;

            // Rotation snapping widget
            var rotateSnappingWidget = new ViewportWidgetsContainer(ViewportWidgetLocation.UpperRight);
            var enableRotateSnapping = new ViewportWidgetButton(string.Empty, window.Editor.Icons.RotateSnap32, null, true)
            {
                Checked = TransformGizmo.RotationSnapEnabled,
                TooltipText = "Enable rotation snapping",
                Parent = rotateSnappingWidget
            };
            enableRotateSnapping.Toggled += OnRotateSnappingToggle;

            var rotateSnappingCM = new ContextMenu();
            _rotateSnapping = new ViewportWidgetButton(TransformGizmo.RotationSnapValue.ToString(), SpriteHandle.Invalid, rotateSnappingCM)
            {
                TooltipText = "Rotation snapping values"
            };

            for (int i = 0; i < EditorViewportRotateSnapValues.Length; i++)
            {
                var v = EditorViewportRotateSnapValues[i];
                var button = rotateSnappingCM.AddButton(v.ToString());
                button.Tag = v;
            }
            rotateSnappingCM.ButtonClicked += OnWidgetRotateSnapClick;
            rotateSnappingCM.VisibleChanged += OnWidgetRotateSnapShowHide;
            _rotateSnapping.Parent = rotateSnappingWidget;
            rotateSnappingWidget.Parent = this;

            // Translation snapping widget
            var translateSnappingWidget = new ViewportWidgetsContainer(ViewportWidgetLocation.UpperRight);
            var enableTranslateSnapping = new ViewportWidgetButton(string.Empty, window.Editor.Icons.Grid32, null, true)
            {
                Checked = TransformGizmo.TranslationSnapEnable,
                TooltipText = "Enable position snapping",
                Parent = translateSnappingWidget
            };
            enableTranslateSnapping.Toggled += OnTranslateSnappingToggle;

            var translateSnappingCM = new ContextMenu();
            _translateSnappng = new ViewportWidgetButton(TransformGizmo.TranslationSnapValue.ToString(), SpriteHandle.Invalid, translateSnappingCM)
            {
                TooltipText = "Position snapping values"
            };

            for (int i = 0; i < EditorViewportTranslateSnapValues.Length; i++)
            {
                var v = EditorViewportTranslateSnapValues[i];
                var button = translateSnappingCM.AddButton(v.ToString());
                button.Tag = v;
            }
            translateSnappingCM.ButtonClicked += OnWidgetTranslateSnapClick;
            translateSnappingCM.VisibleChanged += OnWidgetTranslateSnapShowHide;
            _translateSnappng.Parent = translateSnappingWidget;
            translateSnappingWidget.Parent = this;

            // Gizmo mode widget
            var gizmoMode = new ViewportWidgetsContainer(ViewportWidgetLocation.UpperRight);
            _gizmoModeTranslate = new ViewportWidgetButton(string.Empty, window.Editor.Icons.Translate32, null, true)
            {
                Tag = TransformGizmoBase.Mode.Translate,
                TooltipText = $"Translate gizmo mode ({inputOptions.TranslateMode})",
                Checked = true,
                Parent = gizmoMode
            };
            _gizmoModeTranslate.Toggled += OnGizmoModeToggle;
            _gizmoModeRotate = new ViewportWidgetButton(string.Empty, window.Editor.Icons.Rotate32, null, true)
            {
                Tag = TransformGizmoBase.Mode.Rotate,
                TooltipText = $"Rotate gizmo mode ({inputOptions.RotateMode})",
                Parent = gizmoMode
            };
            _gizmoModeRotate.Toggled += OnGizmoModeToggle;
            _gizmoModeScale = new ViewportWidgetButton(string.Empty, window.Editor.Icons.Scale32, null, true)
            {
                Tag = TransformGizmoBase.Mode.Scale,
                TooltipText = $"Scale gizmo mode ({inputOptions.ScaleMode})",
                Parent = gizmoMode
            };
            _gizmoModeScale.Toggled += OnGizmoModeToggle;
            gizmoMode.Parent = this;

            _dragHandlers.Add(_dragActorType);
            _dragHandlers.Add(_dragAssets);

            // Setup input actions
            InputActions.Add(options => options.TranslateMode, () => TransformGizmo.ActiveMode = TransformGizmoBase.Mode.Translate);
            InputActions.Add(options => options.RotateMode, () => TransformGizmo.ActiveMode = TransformGizmoBase.Mode.Rotate);
            InputActions.Add(options => options.ScaleMode, () => TransformGizmo.ActiveMode = TransformGizmoBase.Mode.Scale);
            InputActions.Add(options => options.ToggleTransformSpace, () => { OnTransformSpaceToggle(transformSpaceToggle); transformSpaceToggle.Checked = !transformSpaceToggle.Checked; });
            InputActions.Add(options => options.FocusSelection, ShowSelectedActors);

            SetUpdate(ref _update, OnUpdate);
        }

        private void OnUpdate(float deltaTime)
        {
            for (int i = 0; i < Gizmos.Count; i++)
            {
                Gizmos[i].Update(deltaTime);
            }
        }

        private void OnBegin(RenderTask task, GPUContext context)
        {
            _debugDrawData.Clear();

            // Collect selected objects debug shapes and visuals
            var selectedParents = TransformGizmo.SelectedParents;
            if (selectedParents.Count > 0)
            {
                for (int i = 0; i < selectedParents.Count; i++)
                {
                    if (selectedParents[i].IsActiveInHierarchy)
                        selectedParents[i].OnDebugDraw(_debugDrawData);
                }
            }
        }

        private void OnCollectDrawCalls(ref RenderContext renderContext)
        {
            _debugDrawData.OnDraw(ref renderContext);
        }

        private void OnPostRender(GPUContext context, ref RenderContext renderContext)
        {
            if (renderContext.View.Mode != ViewMode.Default)
            {
                var task = renderContext.Task;

                // Render editor sprites
                if (_spritesRenderer && _spritesRenderer.CanRender())
                {
                    _spritesRenderer.Render(context, ref renderContext, task.Output, task.Output);
                }

                // Render selection outline
                if (SelectionOutline && SelectionOutline.CanRender())
                {
                    // Use temporary intermediate buffer
                    var desc = task.Output.Description;
                    var temp = RenderTargetPool.Get(ref desc);
                    SelectionOutline.Render(context, ref renderContext, task.Output, temp);

                    // Copy the results back to the output
                    context.CopyTexture(task.Output, 0, 0, 0, 0, temp, 0);

                    RenderTargetPool.Release(temp);
                }
            }
        }

        /// <summary>
        /// Moves the viewport to visualize selected actors.
        /// </summary>
        public void ShowSelectedActors()
        {
<<<<<<< HEAD
            var orient = Camera.Orientation;
            Camera.ShowActors(TransformGizmo.SelectedParents, ref orient);
        }

        /// <inheritdoc />
=======
            var orient = ViewOrientation;
            ((FPSCamera)ViewportCamera).ShowActors(TransformGizmo.SelectedParents, ref orient);
        }

        /// <inheritdoc />
        public GizmosCollection Gizmos { get; }

        /// <inheritdoc />
        public SceneRenderTask RenderTask => Task;

        /// <inheritdoc />
        public float ViewFarPlane => FarPlane;

        /// <inheritdoc />
        public bool IsLeftMouseButtonDown => _input.IsMouseLeftDown;

        /// <inheritdoc />
        public bool IsRightMouseButtonDown => _input.IsMouseRightDown;

        /// <inheritdoc />
        public bool IsAltKeyDown => _input.IsAltDown;

        /// <inheritdoc />
        public bool IsControlDown => _input.IsControlDown;

        /// <inheritdoc />
        public bool SnapToGround => false;

        /// <inheritdoc />
        public Float2 MouseDelta => _mouseDelta * 1000;

        /// <inheritdoc />
        public bool UseSnapping => Root.GetKey(KeyboardKeys.Control);

        /// <inheritdoc />
        public bool UseDuplicate => Root.GetKey(KeyboardKeys.Shift);

        /// <inheritdoc />
        public Undo Undo { get; }

        /// <inheritdoc />
        public RootNode SceneGraphRoot => _window.Graph.Root;

        /// <inheritdoc />
        public void Select(List<SceneGraphNode> nodes)
        {
            _window.Select(nodes);
        }

        /// <inheritdoc />
        protected override bool IsControllingMouse => Gizmos.Active?.IsControllingMouse ?? false;

        /// <inheritdoc />
>>>>>>> 830a8105
        protected override void AddUpdateCallbacks(RootControl root)
        {
            base.AddUpdateCallbacks(root);

            root.UpdateCallbacksToAdd.Add(_update);
        }

        /// <inheritdoc />
        protected override void RemoveUpdateCallbacks(RootControl root)
        {
            base.RemoveUpdateCallbacks(root);

            root.UpdateCallbacksToRemove.Add(_update);
        }

        private void OnGizmoModeToggle(ViewportWidgetButton button)
        {
            TransformGizmo.ActiveMode = (TransformGizmoBase.Mode)(int)button.Tag;
        }

        private void OnTranslateSnappingToggle(ViewportWidgetButton button)
        {
            TransformGizmo.TranslationSnapEnable = !TransformGizmo.TranslationSnapEnable;
        }

        private void OnRotateSnappingToggle(ViewportWidgetButton button)
        {
            TransformGizmo.RotationSnapEnabled = !TransformGizmo.RotationSnapEnabled;
        }

        private void OnScaleSnappingToggle(ViewportWidgetButton button)
        {
            TransformGizmo.ScaleSnapEnabled = !TransformGizmo.ScaleSnapEnabled;
        }

        private void OnTransformSpaceToggle(ViewportWidgetButton button)
        {
            TransformGizmo.ToggleTransformSpace();
        }

        private void OnGizmoModeChanged()
        {
            // Update all viewport widgets status
            var mode = TransformGizmo.ActiveMode;
            _gizmoModeTranslate.Checked = mode == TransformGizmoBase.Mode.Translate;
            _gizmoModeRotate.Checked = mode == TransformGizmoBase.Mode.Rotate;
            _gizmoModeScale.Checked = mode == TransformGizmoBase.Mode.Scale;
        }

        private static readonly float[] EditorViewportScaleSnapValues =
        {
            0.05f,
            0.1f,
            0.25f,
            0.5f,
            1.0f,
            2.0f,
            4.0f,
            6.0f,
            8.0f,
        };

        private void OnWidgetScaleSnapClick(ContextMenuButton button)
        {
            var v = (float)button.Tag;
            TransformGizmo.ScaleSnapValue = v;
            _scaleSnapping.Text = v.ToString();
        }

        private void OnWidgetScaleSnapShowHide(Control control)
        {
            if (control.Visible == false)
                return;

            var ccm = (ContextMenu)control;
            foreach (var e in ccm.Items)
            {
                if (e is ContextMenuButton b)
                {
                    var v = (float)b.Tag;
                    b.Icon = Mathf.Abs(TransformGizmo.ScaleSnapValue - v) < 0.001f
                             ? Style.Current.CheckBoxTick
                             : SpriteHandle.Invalid;
                }
            }
        }

        private static readonly float[] EditorViewportRotateSnapValues =
        {
            1.0f,
            5.0f,
            10.0f,
            15.0f,
            30.0f,
            45.0f,
            60.0f,
            90.0f,
        };

        private void OnWidgetRotateSnapClick(ContextMenuButton button)
        {
            var v = (float)button.Tag;
            TransformGizmo.RotationSnapValue = v;
            _rotateSnapping.Text = v.ToString();
        }

        private void OnWidgetRotateSnapShowHide(Control control)
        {
            if (control.Visible == false)
                return;

            var ccm = (ContextMenu)control;
            foreach (var e in ccm.Items)
            {
                if (e is ContextMenuButton b)
                {
                    var v = (float)b.Tag;
                    b.Icon = Mathf.Abs(TransformGizmo.RotationSnapValue - v) < 0.001f
                             ? Style.Current.CheckBoxTick
                             : SpriteHandle.Invalid;
                }
            }
        }

        private static readonly float[] EditorViewportTranslateSnapValues =
        {
            0.1f,
            0.5f,
            1.0f,
            5.0f,
            10.0f,
            100.0f,
            1000.0f,
        };

        private void OnWidgetTranslateSnapClick(ContextMenuButton button)
        {
            var v = (float)button.Tag;
            TransformGizmo.TranslationSnapValue = v;
            _translateSnappng.Text = v.ToString();
        }

        private void OnWidgetTranslateSnapShowHide(Control control)
        {
            if (control.Visible == false)
                return;

            var ccm = (ContextMenu)control;
            foreach (var e in ccm.Items)
            {
                if (e is ContextMenuButton b)
                {
                    var v = (float)b.Tag;
                    b.Icon = Mathf.Abs(TransformGizmo.TranslationSnapValue - v) < 0.001f
                             ? Style.Current.CheckBoxTick
                             : SpriteHandle.Invalid;
                }
            }
        }

        private void OnSelectionChanged()
        {
            Gizmos.ForEach(x => x.OnSelectionChanged(_window.Selection));
        }

        /// <summary>
        /// Applies the transform to the collection of scene graph nodes.
        /// </summary>
        /// <param name="selection">The selection.</param>
        /// <param name="translationDelta">The translation delta.</param>
        /// <param name="rotationDelta">The rotation delta.</param>
        /// <param name="scaleDelta">The scale delta.</param>
        public void ApplyTransform(List<SceneGraphNode> selection, ref Vector3 translationDelta, ref Quaternion rotationDelta, ref Vector3 scaleDelta)
        {
            bool applyRotation = !rotationDelta.IsIdentity;
            bool useObjCenter = TransformGizmo.ActivePivot == TransformGizmoBase.PivotType.ObjectCenter;
            Vector3 gizmoPosition = TransformGizmo.Position;

            // Transform selected objects
            for (int i = 0; i < selection.Count; i++)
            {
                var obj = selection[i];
                var trans = obj.Transform;

                // Apply rotation
                if (applyRotation)
                {
                    Vector3 pivotOffset = trans.Translation - gizmoPosition;
                    if (useObjCenter || pivotOffset.IsZero)
                    {
                        //trans.Orientation *= rotationDelta;
                        trans.Orientation *= Quaternion.Invert(trans.Orientation) * rotationDelta * trans.Orientation;
                    }
                    else
                    {
                        Matrix.RotationQuaternion(ref trans.Orientation, out var transWorld);
                        Matrix.RotationQuaternion(ref rotationDelta, out var deltaWorld);
                        Matrix world = transWorld * Matrix.Translation(pivotOffset) * deltaWorld * Matrix.Translation(-pivotOffset);
                        trans.SetRotation(ref world);
                        trans.Translation += world.TranslationVector;
                    }
                }

                // Apply scale
                const float scaleLimit = 99_999_999.0f;
                trans.Scale = Float3.Clamp(trans.Scale + scaleDelta, new Float3(-scaleLimit), new Float3(scaleLimit));

                // Apply translation
                trans.Translation += translationDelta;

                obj.Transform = trans;
            }
        }

        /// <inheritdoc />
        public override void Draw()
        {
            base.Draw();

            // Selected UI controls outline
            for (var i = 0; i < _window.Selection.Count; i++)
            {
                if (_window.Selection[i]?.EditableObject is UIControl controlActor && controlActor && controlActor.Control != null)
                {
                    var control = controlActor.Control;
                    var bounds = Rectangle.FromPoints(control.PointToParent(this, Float2.Zero), control.PointToParent(this, control.Size));
                    Render2D.DrawRectangle(bounds, Editor.Instance.Options.Options.Visual.SelectionOutlineColor0, Editor.Instance.Options.Options.Visual.UISelectionOutlineSize);
                }
            }
        }

        /// <inheritdoc />
        protected override void OnLeftMouseButtonUp()
        {
            // Skip if was controlling mouse or mouse is not over the area
            //if (IsControllingMouse || !Bounds.Contains(ref _viewMousePos)) //[todo] do the fix for this
            //    return;

            if (TransformGizmo.IsActive)
            {
                // Ensure player is not moving objects
                if (TransformGizmo.ActiveAxis != TransformGizmoBase.Axis.None)
                    return;
            }
            else
            {
                // For now just pick objects in transform gizmo mode
                return;
            }

            // Get mouse ray and try to hit any object
            var ray = MouseRay;
            var view = new Ray(Camera.Translation, Camera.Forward);
            var hit = _window.Graph.Root.RayCast(ref ray, ref view, out _, SceneGraphNode.RayCastData.FlagTypes.SkipColliders);

            // Update selection
            if (hit != null)
            {
                // For child actor nodes (mesh, link or sth) we need to select it's owning actor node first or any other child node (but not a child actor)
                if (hit is ActorChildNode actorChildNode && !actorChildNode.CanBeSelectedDirectly)
                {
                    var parentNode = actorChildNode.ParentNode;
                    bool canChildBeSelected = _window.Selection.Contains(parentNode);
                    if (!canChildBeSelected)
                    {
                        for (int i = 0; i < parentNode.ChildNodes.Count; i++)
                        {
                            if (_window.Selection.Contains(parentNode.ChildNodes[i]))
                            {
                                canChildBeSelected = true;
                                break;
                            }
                        }
                    }

                    if (!canChildBeSelected)
                    {
                        // Select parent
                        hit = parentNode;
                    }
                }

                bool addRemove = Root.GetKey(KeyboardKeys.Control);
                bool isSelected = _window.Selection.Contains(hit);

                if (addRemove)
                {
                    if (isSelected)
                        _window.Deselect(hit);
                    else
                        _window.Select(hit, true);
                }
                else
                {
                    _window.Select(hit);
                }
            }
            else
            {
                _window.Deselect();
            }

            // Keep focus
            Focus();

            base.OnLeftMouseButtonUp();
        }

        /// <inheritdoc />
        public override DragDropEffect OnDragEnter(ref Float2 location, DragData data)
        {
            var result = base.OnDragEnter(ref location, data);
            if (result != DragDropEffect.None)
                return result;

            return _dragHandlers.OnDragEnter(data);
        }

        private bool ValidateDragItem(ContentItem contentItem)
        {
            if (contentItem is AssetItem assetItem)
            {
                if (assetItem.OnEditorDrag(this))
                    return true;
                if (assetItem.IsOfType<MaterialBase>())
                    return true;
            }

            return false;
        }

        private static bool ValidateDragActorType(ScriptType actorType)
        {
            return true;
        }

        /// <inheritdoc />
        public override DragDropEffect OnDragMove(ref Float2 location, DragData data)
        {
            var result = base.OnDragMove(ref location, data);
            if (result != DragDropEffect.None)
                return result;

            return _dragHandlers.Effect;
        }

        /// <inheritdoc />
        public override void OnDragLeave()
        {
            _dragHandlers.OnDragLeave();

            base.OnDragLeave();
        }

        private Vector3 PostProcessSpawnedActorLocation(Actor actor, ref Vector3 hitLocation)
        {
            // Place the object
            //var location = hitLocation - (box.Size.Length * 0.5f) * ViewDirection;
            var location = hitLocation;

            // Apply grid snapping if enabled
            if (TransformGizmo.TranslationSnapEnable)
            {
                float snapValue = TransformGizmo.TranslationSnapValue;
                location = new Vector3(
                                       (int)(location.X / snapValue) * snapValue,
                                       (int)(location.Y / snapValue) * snapValue,
                                       (int)(location.Z / snapValue) * snapValue);
            }

            return location;
        }

        private void Spawn(AssetItem item, SceneGraphNode hit, ref Float2 location, ref Vector3 hitLocation)
        {
            if (item is BinaryAssetItem binaryAssetItem)
            {
                if (typeof(MaterialBase).IsAssignableFrom(binaryAssetItem.Type))
                {
                    if (hit is StaticModelNode staticModelNode)
                    {
                        var staticModel = (StaticModel)staticModelNode.Actor;
                        var ray = ConvertMouseToRay(location);
                        if (staticModel.IntersectsEntry(ref ray, out _, out _, out var entryIndex))
                        {
                            var material = FlaxEngine.Content.LoadAsync<MaterialBase>(item.ID);
                            using (new UndoBlock(Undo, staticModel, "Change material"))
                                staticModel.SetMaterial(entryIndex, material);
                        }
                    }
                    return;
                }
            }
            {
                var actor = item.OnEditorDrop(this);
                actor.Name = item.ShortName;
                Spawn(actor, ref hitLocation);
            }
        }

        private void Spawn(Actor actor, ref Vector3 hitLocation)
        {
            actor.Position = PostProcessSpawnedActorLocation(actor, ref hitLocation);
            _window.Spawn(actor);
            Focus();
        }

        private void Spawn(ScriptType item, SceneGraphNode hit, ref Vector3 hitLocation)
        {
            var actor = item.CreateInstance() as Actor;
            if (actor == null)
            {
                Editor.LogWarning("Failed to spawn actor of type " + item.TypeName);
                return;
            }
            actor.Name = item.Name;
            Spawn(actor, ref hitLocation);
        }

        /// <summary>
        /// Focuses the viewport on the current selection of the gizmo.
        /// </summary>
        public void FocusSelection()
        {
            var orientation = Camera.Orientation;
            FocusSelection(ref orientation);
        }

        /// <summary>
        /// Focuses the viewport on the current selection of the gizmo.
        /// </summary>
        /// <param name="orientation">The target view orientation.</param>
        public void FocusSelection(ref Quaternion orientation)
        {
            if (TransformGizmo.SelectedParents.Count == 0)
                return;

            var gizmoBounds = Gizmos.Active.FocusBounds;
            if (gizmoBounds != BoundingSphere.Empty)
                Camera.ShowSphere(ref gizmoBounds, ref orientation);
            else
                Camera.ShowActors(TransformGizmo.SelectedParents, ref orientation);
        }

        /// <inheritdoc />
        protected override void OrientViewport(ref Quaternion orientation)
        {
            if (TransformGizmo.SelectedParents.Count != 0)
                FocusSelection(ref orientation);
            else
                base.OrientViewport(ref orientation);
        }

        /// <inheritdoc />
        public override DragDropEffect OnDragDrop(ref Float2 location, DragData data)
        {
            var result = base.OnDragDrop(ref location, data);
            if (result != DragDropEffect.None)
                return result;

            // Check if drag sth
            Vector3 hitLocation = Camera.Translation;
            SceneGraphNode hit = null;
            if (_dragHandlers.HasValidDrag)
            {
                // Get mouse ray and try to hit any object
                var ray = ConvertMouseToRay(location);
                var view = new Ray(Camera.Translation, Camera.Forward);
                hit = _window.Graph.Root.RayCast(ref ray, ref view, out var closest, SceneGraphNode.RayCastData.FlagTypes.SkipColliders);
                if (hit != null)
                {
                    // Use hit location
                    hitLocation = ray.Position + ray.Direction * closest;
                }
                else
                {
                    // Use area in front of the viewport
                    hitLocation = Camera.Translation + Camera.Forward * 100;
                }
            }

            // Drag assets
            if (_dragAssets.HasValidDrag)
            {
                result = _dragAssets.Effect;

                // Process items
                for (int i = 0; i < _dragAssets.Objects.Count; i++)
                {
                    var item = _dragAssets.Objects[i];
                    Spawn(item, hit, ref location, ref hitLocation);
                }
            }
            // Drag actor type
            else if (_dragActorType.HasValidDrag)
            {
                result = _dragActorType.Effect;

                // Process items
                for (int i = 0; i < _dragActorType.Objects.Count; i++)
                {
                    var item = _dragActorType.Objects[i];
                    Spawn(item, hit, ref hitLocation);
                }
            }

            return result;
        }

        /// <inheritdoc />
        public override void OnDestroy()
        {
            FlaxEngine.Object.Destroy(ref SelectionOutline);
            FlaxEngine.Object.Destroy(ref _spritesRenderer);

            base.OnDestroy();
        }

        /// <inheritdoc />
        public override void DrawEditorPrimitives(GPUContext context, ref RenderContext renderContext, GPUTexture target, GPUTexture targetDepth)
        {
            // Draw gizmos
            for (int i = 0; i < Gizmos.Count; i++)
            {
                Gizmos[i].Draw(ref renderContext);
            }

            base.DrawEditorPrimitives(context, ref renderContext, target, targetDepth);
        }

        /// <inheritdoc />
        protected override void OnDebugDraw(GPUContext context, ref RenderContext renderContext)
        {
            base.OnDebugDraw(context, ref renderContext);

            unsafe
            {
                fixed (IntPtr* actors = _debugDrawData.ActorsPtrs)
                {
                    DebugDraw.DrawActors(new IntPtr(actors), _debugDrawData.ActorsCount, false);
                }
            }
        }
    }
}<|MERGE_RESOLUTION|>--- conflicted
+++ resolved
@@ -302,67 +302,11 @@
         /// </summary>
         public void ShowSelectedActors()
         {
-<<<<<<< HEAD
             var orient = Camera.Orientation;
             Camera.ShowActors(TransformGizmo.SelectedParents, ref orient);
         }
 
         /// <inheritdoc />
-=======
-            var orient = ViewOrientation;
-            ((FPSCamera)ViewportCamera).ShowActors(TransformGizmo.SelectedParents, ref orient);
-        }
-
-        /// <inheritdoc />
-        public GizmosCollection Gizmos { get; }
-
-        /// <inheritdoc />
-        public SceneRenderTask RenderTask => Task;
-
-        /// <inheritdoc />
-        public float ViewFarPlane => FarPlane;
-
-        /// <inheritdoc />
-        public bool IsLeftMouseButtonDown => _input.IsMouseLeftDown;
-
-        /// <inheritdoc />
-        public bool IsRightMouseButtonDown => _input.IsMouseRightDown;
-
-        /// <inheritdoc />
-        public bool IsAltKeyDown => _input.IsAltDown;
-
-        /// <inheritdoc />
-        public bool IsControlDown => _input.IsControlDown;
-
-        /// <inheritdoc />
-        public bool SnapToGround => false;
-
-        /// <inheritdoc />
-        public Float2 MouseDelta => _mouseDelta * 1000;
-
-        /// <inheritdoc />
-        public bool UseSnapping => Root.GetKey(KeyboardKeys.Control);
-
-        /// <inheritdoc />
-        public bool UseDuplicate => Root.GetKey(KeyboardKeys.Shift);
-
-        /// <inheritdoc />
-        public Undo Undo { get; }
-
-        /// <inheritdoc />
-        public RootNode SceneGraphRoot => _window.Graph.Root;
-
-        /// <inheritdoc />
-        public void Select(List<SceneGraphNode> nodes)
-        {
-            _window.Select(nodes);
-        }
-
-        /// <inheritdoc />
-        protected override bool IsControllingMouse => Gizmos.Active?.IsControllingMouse ?? false;
-
-        /// <inheritdoc />
->>>>>>> 830a8105
         protected override void AddUpdateCallbacks(RootControl root)
         {
             base.AddUpdateCallbacks(root);
