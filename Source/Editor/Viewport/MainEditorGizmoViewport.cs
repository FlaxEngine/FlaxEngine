// Copyright (c) 2012-2022 Wojciech Figat. All rights reserved.

using System;
using System.Collections.Generic;
using FlaxEditor.Content;
using FlaxEditor.Gizmo;
using FlaxEditor.GUI.ContextMenu;
using FlaxEditor.GUI.Drag;
using FlaxEditor.SceneGraph;
using FlaxEditor.SceneGraph.Actors;
using FlaxEditor.Scripting;
using FlaxEditor.Viewport.Cameras;
using FlaxEditor.Viewport.Widgets;
using FlaxEditor.Windows;
using FlaxEngine;
using FlaxEngine.GUI;
using Object = FlaxEngine.Object;

namespace FlaxEditor.Viewport
{
    /// <summary>
    /// Main editor gizmo viewport used by the <see cref="EditGameWindow"/>.
    /// </summary>
    /// <seealso cref="FlaxEditor.Viewport.EditorGizmoViewport" />
    public partial class MainEditorGizmoViewport : EditorGizmoViewport, IEditorPrimitivesOwner, IGizmoOwner
    {
        private readonly Editor _editor;

        private readonly ContextMenuButton _showGridButton;
        private readonly ContextMenuButton _showNavigationButton;
        private readonly ViewportWidgetButton _gizmoModeTranslate;
        private readonly ViewportWidgetButton _gizmoModeRotate;
        private readonly ViewportWidgetButton _gizmoModeScale;

        private readonly ViewportWidgetButton _translateSnapping;
        private readonly ViewportWidgetButton _rotateSnapping;
        private readonly ViewportWidgetButton _scaleSnapping;

        private readonly DragAssets<DragDropEventArgs> _dragAssets;
        private readonly DragActorType<DragDropEventArgs> _dragActorType = new DragActorType<DragDropEventArgs>(ValidateDragActorType);

        private SelectionOutline _customSelectionOutline;

        /// <summary>
        /// The custom drag drop event arguments.
        /// </summary>
        /// <seealso cref="FlaxEditor.GUI.Drag.DragEventArgs" />
        public class DragDropEventArgs : DragEventArgs
        {
            /// <summary>
            /// The hit.
            /// </summary>
            public SceneGraphNode Hit;

            /// <summary>
            /// The hit location.
            /// </summary>
            public Vector3 HitLocation;
        }

        /// <summary>
        /// The editor sprites rendering effect.
        /// </summary>
        /// <seealso cref="FlaxEngine.PostProcessEffect" />
        [HideInEditor]
        public class EditorSpritesRenderer : PostProcessEffect
        {
            /// <summary>
            /// The rendering task.
            /// </summary>
            public SceneRenderTask Task;

            /// <inheritdoc />
            public override int Order => -10000000;

            /// <inheritdoc />
            public override bool UseSingleTarget => true;

            /// <inheritdoc />
            public override bool CanRender => (Task.View.Flags & ViewFlags.EditorSprites) == ViewFlags.EditorSprites && Level.ScenesCount != 0 && base.CanRender;

            /// <inheritdoc />
            public override void Render(GPUContext context, ref RenderContext renderContext, GPUTexture input, GPUTexture output)
            {
                Profiler.BeginEventGPU("Editor Primitives");

                // Prepare
                var renderList = RenderList.GetFromPool();
                var prevList = renderContext.List;
                renderContext.List = renderList;
                renderContext.View.Pass = DrawPass.Forward;

                // Bind output
                float width = input.Width;
                float height = input.Height;
                context.SetViewport(width, height);
                var depthBuffer = renderContext.Buffers.DepthBuffer;
                var depthBufferHandle = depthBuffer.View();
                if ((depthBuffer.Flags & GPUTextureFlags.ReadOnlyDepthView) == GPUTextureFlags.ReadOnlyDepthView)
                    depthBufferHandle = depthBuffer.ViewReadOnlyDepth();
                context.SetRenderTarget(depthBufferHandle, input.View());

                // Collect draw calls
                Draw(ref renderContext);

                // Sort draw calls
                renderList.SortDrawCalls(ref renderContext, true, DrawCallsListType.Forward);

                // Perform the rendering
                renderList.ExecuteDrawCalls(ref renderContext, DrawCallsListType.Forward);

                // Cleanup
                RenderList.ReturnToPool(renderList);
                renderContext.List = prevList;

                Profiler.EndEventGPU();
            }

            /// <summary>
            /// Draws the icons.
            /// </summary>
            protected virtual void Draw(ref RenderContext renderContext)
            {
                for (int i = 0; i < Level.ScenesCount; i++)
                {
                    var scene = Level.GetScene(i);
                    ViewportIconsRenderer.DrawIcons(ref renderContext, scene);
                }
            }
        }

        private readonly ViewportDebugDrawData _debugDrawData = new ViewportDebugDrawData(32);
        private StaticModel _previewStaticModel;
        private int _previewModelEntryIndex;
        private BrushSurface _previewBrushSurface;
        private EditorSpritesRenderer _editorSpritesRenderer;

        /// <summary>
        /// Drag and drop handlers
        /// </summary>
        public readonly DragHandlers DragHandlers = new DragHandlers();

        /// <summary>
        /// The transform gizmo.
        /// </summary>
        public readonly TransformGizmo TransformGizmo;

        /// <summary>
        /// The grid gizmo.
        /// </summary>
        public readonly GridGizmo Grid;

        /// <summary>
        /// The selection outline postFx.
        /// </summary>
        public SelectionOutline SelectionOutline;

        /// <summary>
        /// The editor primitives postFx.
        /// </summary>
        public EditorPrimitives EditorPrimitives;

        /// <summary>
        /// Gets or sets a value indicating whether draw <see cref="DebugDraw"/> shapes.
        /// </summary>
        public bool DrawDebugDraw = true;

        /// <summary>
        /// Gets the debug draw data for the viewport.
        /// </summary>
        public ViewportDebugDrawData DebugDrawData => _debugDrawData;

        /// <summary>
        /// Gets or sets a value indicating whether show navigation mesh.
        /// </summary>
        public bool ShowNavigation
        {
            get => _showNavigationButton.Checked;
            set => _showNavigationButton.Checked = value;
        }

        /// <summary>
        /// Initializes a new instance of the <see cref="MainEditorGizmoViewport"/> class.
        /// </summary>
        /// <param name="editor">Editor instance.</param>
        public MainEditorGizmoViewport(Editor editor)
        : base(Object.New<SceneRenderTask>(), editor.Undo, editor.Scene.Root)
        {
            _editor = editor;
            _dragAssets = new DragAssets<DragDropEventArgs>(ValidateDragItem);

            // Prepare rendering task
            Task.ActorsSource = ActorsSources.Scenes;
            Task.ViewFlags = ViewFlags.DefaultEditor;
            Task.Begin += OnBegin;
            Task.CollectDrawCalls += OnCollectDrawCalls;
            Task.PostRender += OnPostRender;

            // Render task after the main game task so streaming and render state data will use main game task instead of editor preview
            Task.Order = 1;

            // Create post effects
            SelectionOutline = Object.New<SelectionOutline>();
            SelectionOutline.SelectionGetter = () => TransformGizmo.SelectedParents;
            Task.CustomPostFx.Add(SelectionOutline);
            EditorPrimitives = Object.New<EditorPrimitives>();
            EditorPrimitives.Viewport = this;
            Task.CustomPostFx.Add(EditorPrimitives);
            _editorSpritesRenderer = Object.New<EditorSpritesRenderer>();
            _editorSpritesRenderer.Task = Task;
            Task.CustomPostFx.Add(_editorSpritesRenderer);

            // Add transformation gizmo
            TransformGizmo = new TransformGizmo(this);
            TransformGizmo.ApplyTransformation += ApplyTransform;
            TransformGizmo.ModeChanged += OnGizmoModeChanged;
            TransformGizmo.Duplicate += Editor.Instance.SceneEditing.Duplicate;
            Gizmos.Active = TransformGizmo;

            // Add grid
            Grid = new GridGizmo(this);
            Grid.EnabledChanged += gizmo => _showGridButton.Icon = gizmo.Enabled ? Style.Current.CheckBoxTick : SpriteHandle.Invalid;

            editor.SceneEditing.SelectionChanged += OnSelectionChanged;

            // Initialize snapping enabled from cached values
            if (_editor.ProjectCache.TryGetCustomData("TranslateSnapState", out var cachedState))
                TransformGizmo.TranslationSnapEnable = bool.Parse(cachedState);
            if (_editor.ProjectCache.TryGetCustomData("RotationSnapState", out cachedState))
                TransformGizmo.RotationSnapEnabled = bool.Parse(cachedState);
            if (_editor.ProjectCache.TryGetCustomData("ScaleSnapState", out cachedState))
                TransformGizmo.ScaleSnapEnabled = bool.Parse(cachedState);
            if (_editor.ProjectCache.TryGetCustomData("TranslateSnapValue", out cachedState))
                TransformGizmo.TranslationSnapValue = float.Parse(cachedState);
            if (_editor.ProjectCache.TryGetCustomData("RotationSnapValue", out cachedState))
                TransformGizmo.RotationSnapValue = float.Parse(cachedState);
            if (_editor.ProjectCache.TryGetCustomData("ScaleSnapValue", out cachedState))
                TransformGizmo.ScaleSnapValue = float.Parse(cachedState);
            if (_editor.ProjectCache.TryGetCustomData("TransformSpaceState", out cachedState) && Enum.TryParse(cachedState, out TransformGizmoBase.TransformSpace space))
                TransformGizmo.ActiveTransformSpace = space;

            // Transform space widget
            var transformSpaceWidget = new ViewportWidgetsContainer(ViewportWidgetLocation.UpperRight);
            var transformSpaceToggle = new ViewportWidgetButton(string.Empty, editor.Icons.Globe32, null, true)
            {
                Checked = TransformGizmo.ActiveTransformSpace == TransformGizmoBase.TransformSpace.World,
                TooltipText = "Gizmo transform space (world or local)",
                Parent = transformSpaceWidget
            };
            transformSpaceToggle.Toggled += OnTransformSpaceToggle;
            transformSpaceWidget.Parent = this;

            // Scale snapping widget
            var scaleSnappingWidget = new ViewportWidgetsContainer(ViewportWidgetLocation.UpperRight);
            var enableScaleSnapping = new ViewportWidgetButton(string.Empty, editor.Icons.ScaleSnap32, null, true)
            {
                Checked = TransformGizmo.ScaleSnapEnabled,
                TooltipText = "Enable scale snapping",
                Parent = scaleSnappingWidget
            };
            enableScaleSnapping.Toggled += OnScaleSnappingToggle;

            var scaleSnappingCM = new ContextMenu();
            _scaleSnapping = new ViewportWidgetButton(TransformGizmo.ScaleSnapValue.ToString(), SpriteHandle.Invalid, scaleSnappingCM)
            {
                TooltipText = "Scale snapping values"
            };

            for (int i = 0; i < EditorViewportScaleSnapValues.Length; i++)
            {
                var v = EditorViewportScaleSnapValues[i];
                var button = scaleSnappingCM.AddButton(v.ToString());
                button.Tag = v;
            }
            scaleSnappingCM.ButtonClicked += OnWidgetScaleSnapClick;
            scaleSnappingCM.VisibleChanged += OnWidgetScaleSnapShowHide;
            _scaleSnapping.Parent = scaleSnappingWidget;
            scaleSnappingWidget.Parent = this;

            // Rotation snapping widget
            var rotateSnappingWidget = new ViewportWidgetsContainer(ViewportWidgetLocation.UpperRight);
            var enableRotateSnapping = new ViewportWidgetButton(string.Empty, editor.Icons.RotateSnap32, null, true)
            {
                Checked = TransformGizmo.RotationSnapEnabled,
                TooltipText = "Enable rotation snapping",
                Parent = rotateSnappingWidget
            };
            enableRotateSnapping.Toggled += OnRotateSnappingToggle;

            var rotateSnappingCM = new ContextMenu();
            _rotateSnapping = new ViewportWidgetButton(TransformGizmo.RotationSnapValue.ToString(), SpriteHandle.Invalid, rotateSnappingCM)
            {
                TooltipText = "Rotation snapping values"
            };

            for (int i = 0; i < EditorViewportRotateSnapValues.Length; i++)
            {
                var v = EditorViewportRotateSnapValues[i];
                var button = rotateSnappingCM.AddButton(v.ToString());
                button.Tag = v;
            }
            rotateSnappingCM.ButtonClicked += OnWidgetRotateSnapClick;
            rotateSnappingCM.VisibleChanged += OnWidgetRotateSnapShowHide;
            _rotateSnapping.Parent = rotateSnappingWidget;
            rotateSnappingWidget.Parent = this;

            // Translation snapping widget
            var translateSnappingWidget = new ViewportWidgetsContainer(ViewportWidgetLocation.UpperRight);
            var enableTranslateSnapping = new ViewportWidgetButton(string.Empty, editor.Icons.Grid32, null, true)
            {
                Checked = TransformGizmo.TranslationSnapEnable,
                TooltipText = "Enable position snapping",
                Parent = translateSnappingWidget
            };
            enableTranslateSnapping.Toggled += OnTranslateSnappingToggle;

            var translateSnappingCM = new ContextMenu();
            _translateSnapping = new ViewportWidgetButton(TransformGizmo.TranslationSnapValue.ToString(), SpriteHandle.Invalid, translateSnappingCM)
            {
                TooltipText = "Position snapping values"
            };

            for (int i = 0; i < EditorViewportTranslateSnapValues.Length; i++)
            {
                var v = EditorViewportTranslateSnapValues[i];
                var button = translateSnappingCM.AddButton(v.ToString());
                button.Tag = v;
            }
            var buttonBB = translateSnappingCM.AddButton("Bounding Box");
            buttonBB.Tag = -1.0f;


            translateSnappingCM.ButtonClicked += OnWidgetTranslateSnapClick;
            translateSnappingCM.VisibleChanged += OnWidgetTranslateSnapShowHide;
            _translateSnapping.Parent = translateSnappingWidget;
            translateSnappingWidget.Parent = this;

            // Gizmo mode widget
            var gizmoMode = new ViewportWidgetsContainer(ViewportWidgetLocation.UpperRight);
            _gizmoModeTranslate = new ViewportWidgetButton(string.Empty, editor.Icons.Translate32, null, true)
            {
                Tag = TransformGizmoBase.Mode.Translate,
                TooltipText = "Translate gizmo mode",
                Checked = true,
                Parent = gizmoMode
            };
            _gizmoModeTranslate.Toggled += OnGizmoModeToggle;
            _gizmoModeRotate = new ViewportWidgetButton(string.Empty, editor.Icons.Rotate32, null, true)
            {
                Tag = TransformGizmoBase.Mode.Rotate,
                TooltipText = "Rotate gizmo mode",
                Parent = gizmoMode
            };
            _gizmoModeRotate.Toggled += OnGizmoModeToggle;
            _gizmoModeScale = new ViewportWidgetButton(string.Empty, editor.Icons.Scale32, null, true)
            {
                Tag = TransformGizmoBase.Mode.Scale,
                TooltipText = "Scale gizmo mode",
                Parent = gizmoMode
            };
            _gizmoModeScale.Toggled += OnGizmoModeToggle;
            gizmoMode.Parent = this;

            // Show grid widget
            _showGridButton = ViewWidgetShowMenu.AddButton("Grid", () => Grid.Enabled = !Grid.Enabled);
            _showGridButton.Icon = Style.Current.CheckBoxTick;

            // Show navigation widget
            _showNavigationButton = ViewWidgetShowMenu.AddButton("Navigation", () => ShowNavigation = !ShowNavigation);

            // Create camera widget
            ViewWidgetButtonMenu.AddSeparator();
            ViewWidgetButtonMenu.AddButton("Create camera here", CreateCameraAtView);

            DragHandlers.Add(_dragActorType);
            DragHandlers.Add(_dragAssets);

            InitModes();

            // Setup input actions
            InputActions.Add(options => options.TranslateMode, () => TransformGizmo.ActiveMode = TransformGizmoBase.Mode.Translate);
            InputActions.Add(options => options.RotateMode, () => TransformGizmo.ActiveMode = TransformGizmoBase.Mode.Rotate);
            InputActions.Add(options => options.ScaleMode, () => TransformGizmo.ActiveMode = TransformGizmoBase.Mode.Scale);
            InputActions.Add(options => options.FocusSelection, FocusSelection);
            InputActions.Add(options => options.RotateSelection, RotateSelection);
            InputActions.Add(options => options.Delete, _editor.SceneEditing.Delete);
        }

        /// <summary>
        /// Overrides the selection outline effect or restored the default one.
        /// </summary>
        /// <param name="customSelectionOutline">The custom selection outline or null if use default one.</param>
        public void OverrideSelectionOutline(SelectionOutline customSelectionOutline)
        {
            if (_customSelectionOutline != null)
            {
                Object.Destroy(ref _customSelectionOutline);

                Task.CustomPostFx.Remove(_customSelectionOutline);

                Task.CustomPostFx.Add(customSelectionOutline ? customSelectionOutline : SelectionOutline);
            }
            else if (customSelectionOutline != null)
            {
                Task.CustomPostFx.Remove(SelectionOutline);

                Task.CustomPostFx.Add(customSelectionOutline);
            }

            _customSelectionOutline = customSelectionOutline;
        }

        private void CreateCameraAtView()
        {
            if (!Level.IsAnySceneLoaded)
                return;

            // Create actor
            var parent = Level.GetScene(0);
            var actor = new Camera
            {
                StaticFlags = StaticFlags.None,
                Name = StringUtils.IncrementNameNumber("Camera", x => parent.GetChild(x) == null),
                Transform = ViewTransform,
                NearPlane = NearPlane,
                FarPlane = FarPlane,
                OrthographicScale = OrthographicScale,
                UsePerspective = !UseOrthographicProjection,
                FieldOfView = FieldOfView
            };

            // Spawn
            Editor.Instance.SceneEditing.Spawn(actor, parent);
        }

        private void OnBegin(RenderTask task, GPUContext context)
        {
            _debugDrawData.Clear();

            // Collect selected objects debug shapes and visuals
            var selectedParents = TransformGizmo.SelectedParents;
            if (selectedParents.Count > 0)
            {
                for (int i = 0; i < selectedParents.Count; i++)
                {
                    if (selectedParents[i].IsActiveInHierarchy)
                        selectedParents[i].OnDebugDraw(_debugDrawData);
                }
            }
        }

        private void OnCollectDrawCalls(ref RenderContext renderContext)
        {
            if (_previewStaticModel)
            {
                _debugDrawData.HighlightModel(_previewStaticModel, _previewModelEntryIndex);
            }
            if (_previewBrushSurface.Brush != null)
            {
                _debugDrawData.HighlightBrushSurface(_previewBrushSurface);
            }

            if (ShowNavigation)
            {
                Editor.Internal_DrawNavMesh();
            }

            _debugDrawData.OnDraw(ref renderContext);
        }

        /// <inheritdoc />
        public void DrawEditorPrimitives(GPUContext context, ref RenderContext renderContext, GPUTexture target, GPUTexture targetDepth)
        {
            // Draw gizmos
            for (int i = 0; i < Gizmos.Count; i++)
            {
                Gizmos[i].Draw(ref renderContext);
            }

            // Draw selected objects debug shapes and visuals
            if (DrawDebugDraw && (renderContext.View.Flags & ViewFlags.DebugDraw) == ViewFlags.DebugDraw)
            {
                unsafe
                {
                    fixed (IntPtr* actors = _debugDrawData.ActorsPtrs)
                    {
                        DebugDraw.DrawActors(new IntPtr(actors), _debugDrawData.ActorsCount, true);
                    }
                }

                DebugDraw.Draw(ref renderContext, target.View(), targetDepth.View(), true);
            }
        }

        private void OnPostRender(GPUContext context, ref RenderContext renderContext)
        {
            bool renderPostFx = true;
            switch (renderContext.View.Mode)
            {
            case ViewMode.Default:
            case ViewMode.PhysicsColliders:
                renderPostFx = false;
                break;
            }
            if (renderPostFx)
            {
                var task = renderContext.Task;

                // Render editor primitives, gizmo and debug shapes in debug view modes
                // Note: can use Output buffer as both input and output because EditorPrimitives is using a intermediate buffers
                if (EditorPrimitives && EditorPrimitives.CanRender)
                {
                    EditorPrimitives.Render(context, ref renderContext, task.Output, task.Output);
                }

                // Render editor sprites
                if (_editorSpritesRenderer && _editorSpritesRenderer.CanRender)
                {
                    _editorSpritesRenderer.Render(context, ref renderContext, task.Output, task.Output);
                }

                // Render selection outline
                var selectionOutline = _customSelectionOutline ?? SelectionOutline;
                if (selectionOutline && selectionOutline.CanRender)
                {
                    // Use temporary intermediate buffer
                    var desc = task.Output.Description;
                    var temp = RenderTargetPool.Get(ref desc);
                    selectionOutline.Render(context, ref renderContext, task.Output, temp);

                    // Copy the results back to the output
                    context.CopyTexture(task.Output, 0, 0, 0, 0, temp, 0);

                    RenderTargetPool.Release(temp);
                }
            }
        }

        private void OnGizmoModeToggle(ViewportWidgetButton button)
        {
            TransformGizmo.ActiveMode = (TransformGizmoBase.Mode)(int)button.Tag;
        }

        private void OnTranslateSnappingToggle(ViewportWidgetButton button)
        {
            TransformGizmo.TranslationSnapEnable = !TransformGizmo.TranslationSnapEnable;
            // cache value
            _editor.ProjectCache.SetCustomData("TranslateSnapState", TransformGizmo.TranslationSnapEnable.ToString());
        }

        private void OnRotateSnappingToggle(ViewportWidgetButton button)
        {
            TransformGizmo.RotationSnapEnabled = !TransformGizmo.RotationSnapEnabled;
            // cache value
            _editor.ProjectCache.SetCustomData("RotationSnapState", TransformGizmo.RotationSnapEnabled.ToString());
        }

        private void OnScaleSnappingToggle(ViewportWidgetButton button)
        {
            TransformGizmo.ScaleSnapEnabled = !TransformGizmo.ScaleSnapEnabled;
            // cache value
            _editor.ProjectCache.SetCustomData("ScaleSnapState", TransformGizmo.ScaleSnapEnabled.ToString());
        }

        private void OnTransformSpaceToggle(ViewportWidgetButton button)
        {
            TransformGizmo.ToggleTransformSpace();
            // cache value
            _editor.ProjectCache.SetCustomData("TransformSpaceState", TransformGizmo.ActiveTransformSpace.ToString());
        }

        private void OnGizmoModeChanged()
        {
            // Update all viewport widgets status
            var mode = TransformGizmo.ActiveMode;
            _gizmoModeTranslate.Checked = mode == TransformGizmoBase.Mode.Translate;
            _gizmoModeRotate.Checked = mode == TransformGizmoBase.Mode.Rotate;
            _gizmoModeScale.Checked = mode == TransformGizmoBase.Mode.Scale;
        }

        private static readonly float[] EditorViewportScaleSnapValues =
        {
            0.05f,
            0.1f,
            0.25f,
            0.5f,
            1.0f,
            2.0f,
            4.0f,
            6.0f,
            8.0f,
        };

        private void OnWidgetScaleSnapClick(ContextMenuButton button)
        {
            var v = (float)button.Tag;
            TransformGizmo.ScaleSnapValue = v;
            _scaleSnapping.Text = v.ToString();
            // cache value
            _editor.ProjectCache.SetCustomData("ScaleSnapValue", TransformGizmo.ScaleSnapValue.ToString("N"));
        }

        private void OnWidgetScaleSnapShowHide(Control control)
        {
            if (control.Visible == false)
                return;

            var ccm = (ContextMenu)control;
            foreach (var e in ccm.Items)
            {
                if (e is ContextMenuButton b)
                {
                    var v = (float)b.Tag;
                    b.Icon = Mathf.Abs(TransformGizmo.ScaleSnapValue - v) < 0.001f
                             ? Style.Current.CheckBoxTick
                             : SpriteHandle.Invalid;
                }
            }
        }

        private static readonly float[] EditorViewportRotateSnapValues =
        {
            1.0f,
            5.0f,
            10.0f,
            15.0f,
            30.0f,
            45.0f,
            60.0f,
            90.0f,
        };

        private void OnWidgetRotateSnapClick(ContextMenuButton button)
        {
            var v = (float)button.Tag;
            TransformGizmo.RotationSnapValue = v;
            _rotateSnapping.Text = v.ToString();
            // cache value
            _editor.ProjectCache.SetCustomData("RotationSnapValue", TransformGizmo.RotationSnapValue.ToString("N"));
        }

        private void OnWidgetRotateSnapShowHide(Control control)
        {
            if (control.Visible == false)
                return;

            var ccm = (ContextMenu)control;
            foreach (var e in ccm.Items)
            {
                if (e is ContextMenuButton b)
                {
                    var v = (float)b.Tag;
                    b.Icon = Mathf.Abs(TransformGizmo.RotationSnapValue - v) < 0.001f
                             ? Style.Current.CheckBoxTick
                             : SpriteHandle.Invalid;
                }
            }
        }

        private static readonly float[] EditorViewportTranslateSnapValues =
        {
            0.1f,
            0.5f,
            1.0f,
            5.0f,
            10.0f,
            100.0f,
            1000.0f,
        };

        private void OnWidgetTranslateSnapClick(ContextMenuButton button)
        {
            var v = (float)button.Tag;
            TransformGizmo.TranslationSnapValue = v;
<<<<<<< HEAD
            if (v < 0.0f)
                _translateSnapping.Text = "Bounding Box";
            else
                _translateSnapping.Text = v.ToString();
=======
            _translateSnapping.Text = v.ToString();
            // cache value
            _editor.ProjectCache.SetCustomData("TranslateSnapValue", TransformGizmo.TranslationSnapValue.ToString("N"));
>>>>>>> 91663f02
        }

        private void OnWidgetTranslateSnapShowHide(Control control)
        {
            if (control.Visible == false)
                return;

            var ccm = (ContextMenu)control;
            foreach (var e in ccm.Items)
            {
                if (e is ContextMenuButton b)
                {
                    var v = (float)b.Tag;
                    b.Icon = Mathf.Abs(TransformGizmo.TranslationSnapValue - v) < 0.001f
                             ? Style.Current.CheckBoxTick
                             : SpriteHandle.Invalid;
                }
            }
        }

        private void OnSelectionChanged()
        {
            var selection = _editor.SceneEditing.Selection;
            Gizmos.ForEach(x => x.OnSelectionChanged(selection));
        }

        /// <summary>
        /// Press "R" to rotate the selected gizmo objects 45 degrees.
        /// </summary>
        public void RotateSelection()
        {
            var win = (WindowRootControl)Root;
            var selection = _editor.SceneEditing.Selection;
            var IsShiftDown = win.GetKey(KeyboardKeys.Shift);

            Quaternion rotationDelta;
            if(IsShiftDown)
                rotationDelta = Quaternion.Euler(0.0f, -45.0f, 0.0f);
            else
                rotationDelta = Quaternion.Euler(0.0f, 45.0f, 0.0f);

            bool useObjCenter = TransformGizmo.ActivePivot == TransformGizmoBase.PivotType.ObjectCenter;
            Vector3 gizmoPosition = TransformGizmo.Position;

            //PE: Rotate selected objects.
            bool isPlayMode = Editor.Instance.StateMachine.IsPlayMode;
            for (int i = 0; i < selection.Count; i++)
            {
                var obj = selection[i];
                if (isPlayMode && obj.CanTransform == false)
                    continue;
                var trans = obj.Transform;
                Vector3 pivotOffset = trans.Translation - gizmoPosition;
                if (useObjCenter || pivotOffset.IsZero)
                {
                    trans.Orientation *= Quaternion.Invert(trans.Orientation) * rotationDelta * trans.Orientation;
                }
                else
                {
                    Matrix.RotationQuaternion(ref trans.Orientation, out var transWorld);
                    Matrix.RotationQuaternion(ref rotationDelta, out var deltaWorld);
                    Matrix world = transWorld * Matrix.Translation(pivotOffset) * deltaWorld * Matrix.Translation(-pivotOffset);
                    trans.SetRotation(ref world);
                    trans.Translation += world.TranslationVector;
                }
                obj.Transform = trans;
            }
        }

        /// <summary>
        /// Focuses the viewport on the current selection of the gizmo.
        /// </summary>
        public void FocusSelection()
        {
            var orientation = ViewOrientation;
            FocusSelection(ref orientation);
        }

        /// <summary>
        /// Focuses the viewport on the current selection of the gizmo.
        /// </summary>
        /// <param name="orientation">The target view orientation.</param>
        public void FocusSelection(ref Quaternion orientation)
        {
            if (TransformGizmo.SelectedParents.Count == 0)
                return;

            var gizmoBounds = Gizmos.Active.FocusBounds;
            if (gizmoBounds != BoundingSphere.Empty)
                ((FPSCamera)ViewportCamera).ShowSphere(ref gizmoBounds, ref orientation);
            else
                ((FPSCamera)ViewportCamera).ShowActors(TransformGizmo.SelectedParents, ref orientation);
        }

        /// <summary>
        /// Applies the transform to the collection of scene graph nodes.
        /// </summary>
        /// <param name="selection">The selection.</param>
        /// <param name="translationDelta">The translation delta.</param>
        /// <param name="rotationDelta">The rotation delta.</param>
        /// <param name="scaleDelta">The scale delta.</param>
        public void ApplyTransform(List<SceneGraphNode> selection, ref Vector3 translationDelta, ref Quaternion rotationDelta, ref Vector3 scaleDelta)
        {
            bool applyRotation = !rotationDelta.IsIdentity;
            bool useObjCenter = TransformGizmo.ActivePivot == TransformGizmoBase.PivotType.ObjectCenter;
            Vector3 gizmoPosition = TransformGizmo.Position;

            // Transform selected objects
            bool isPlayMode = Editor.Instance.StateMachine.IsPlayMode;
            for (int i = 0; i < selection.Count; i++)
            {
                var obj = selection[i];

                // Block transforming static objects in play mode
                if (isPlayMode && obj.CanTransform == false)
                    continue;
                var trans = obj.Transform;

                // Apply rotation
                if (applyRotation)
                {
                    Vector3 pivotOffset = trans.Translation - gizmoPosition;
                    if (useObjCenter || pivotOffset.IsZero)
                    {
                        //trans.Orientation *= rotationDelta;
                        trans.Orientation *= Quaternion.Invert(trans.Orientation) * rotationDelta * trans.Orientation;
                    }
                    else
                    {
                        Matrix.RotationQuaternion(ref trans.Orientation, out var transWorld);
                        Matrix.RotationQuaternion(ref rotationDelta, out var deltaWorld);
                        Matrix world = transWorld * Matrix.Translation(pivotOffset) * deltaWorld * Matrix.Translation(-pivotOffset);
                        trans.SetRotation(ref world);
                        trans.Translation += world.TranslationVector;
                    }
                }

                // Apply scale
                const float scaleLimit = 99_999_999.0f;
                trans.Scale = Float3.Clamp(trans.Scale + scaleDelta, new Float3(-scaleLimit), new Float3(scaleLimit));

                // Apply translation
                trans.Translation += translationDelta;

                obj.Transform = trans;
            }
        }

        /// <inheritdoc />
        protected override void OrientViewport(ref Quaternion orientation)
        {
            if (TransformGizmo.SelectedParents.Count != 0)
                FocusSelection(ref orientation);
            else
                base.OrientViewport(ref orientation);
        }

        /// <inheritdoc />
        protected override void OnLeftMouseButtonUp()
        {
            // Skip if was controlling mouse or mouse is not over the area
            if (_prevInput.IsControllingMouse || !Bounds.Contains(ref _viewMousePos))
                return;

            // Try to pick something with the current gizmo
            Gizmos.Active?.Pick();

            // Keep focus
            Focus();

            base.OnLeftMouseButtonUp();
        }

        private void GetHitLocation(ref Float2 location, out SceneGraphNode hit, out Vector3 hitLocation, out Vector3 hitNormal)
        {
            // Get mouse ray and try to hit any object
            var ray = ConvertMouseToRay(ref location);
            var view = new Ray(ViewPosition, ViewDirection);
            var gridPlane = new Plane(Vector3.Zero, Vector3.Up);
            var flags = SceneGraphNode.RayCastData.FlagTypes.SkipColliders | SceneGraphNode.RayCastData.FlagTypes.SkipEditorPrimitives;
            hit = Editor.Instance.Scene.Root.RayCast(ref ray, ref view, out var closest, out var normal, flags);
            if (hit != null)
            {
                // Use hit location
                hitLocation = ray.Position + ray.Direction * closest;
                hitNormal = normal;
            }
            else if (Grid.Enabled && CollisionsHelper.RayIntersectsPlane(ref ray, ref gridPlane, out closest) && closest < 4000.0f)
            {
                // Use grid location
                hitLocation = ray.Position + ray.Direction * closest;
                hitNormal = Vector3.Up;
            }
            else
            {
                // Use area in front of the viewport
                hitLocation = ViewPosition + ViewDirection * 100;
                hitNormal = Vector3.Up;
            }
        }

        private void SetDragEffects(ref Float2 location)
        {
            if (_dragAssets.HasValidDrag && _dragAssets.Objects[0].IsOfType<MaterialBase>())
            {
                GetHitLocation(ref location, out var hit, out _, out _);
                ClearDragEffects();
                var material = FlaxEngine.Content.LoadAsync<MaterialBase>(_dragAssets.Objects[0].ID);
                if (material.IsDecal)
                    return;

                if (hit is StaticModelNode staticModelNode)
                {
                    _previewStaticModel = (StaticModel)staticModelNode.Actor;
                    var ray = ConvertMouseToRay(ref location);
                    _previewStaticModel.IntersectsEntry(ref ray, out _, out _, out _previewModelEntryIndex);
                }
                else if (hit is BoxBrushNode.SideLinkNode brushSurfaceNode)
                {
                    _previewBrushSurface = brushSurfaceNode.Surface;
                }
            }
        }

        private void ClearDragEffects()
        {
            _previewStaticModel = null;
            _previewModelEntryIndex = -1;
            _previewBrushSurface = new BrushSurface();
        }

        /// <inheritdoc />
        public override DragDropEffect OnDragEnter(ref Float2 location, DragData data)
        {
            ClearDragEffects();

            var result = base.OnDragEnter(ref location, data);
            if (result != DragDropEffect.None)
                return result;

            result = DragHandlers.OnDragEnter(data);

            SetDragEffects(ref location);

            return result;
        }

        private bool ValidateDragItem(ContentItem contentItem)
        {
            if (!Level.IsAnySceneLoaded)
                return false;

            if (contentItem is AssetItem assetItem)
            {
                if (assetItem.OnEditorDrag(this))
                    return true;
                if (assetItem.IsOfType<MaterialBase>())
                    return true;
                if (assetItem.IsOfType<SceneAsset>())
                    return true;
            }

            return false;
        }

        private static bool ValidateDragActorType(ScriptType actorType)
        {
            return Level.IsAnySceneLoaded;
        }

        /// <inheritdoc />
        public override DragDropEffect OnDragMove(ref Float2 location, DragData data)
        {
            ClearDragEffects();

            var result = base.OnDragMove(ref location, data);
            if (result != DragDropEffect.None)
                return result;

            SetDragEffects(ref location);

            return DragHandlers.Effect;
        }

        /// <inheritdoc />
        public override void OnDragLeave()
        {
            ClearDragEffects();

            DragHandlers.OnDragLeave();

            base.OnDragLeave();
        }

        private Vector3 PostProcessSpawnedActorLocation(Actor actor, ref Vector3 hitLocation)
        {
            // Refresh actor position to ensure that cached bounds are valid
            actor.Position = Vector3.One;
            actor.Position = Vector3.Zero;

            // Place the object
            //var location = hitLocation - (box.Size.Length * 0.5f) * ViewDirection;
            var editorBounds = actor.EditorBoxChildren;
            var bottomToCenter = actor.Position.Y - editorBounds.Minimum.Y;
            var location = hitLocation + new Vector3(0, bottomToCenter, 0);

            // Apply grid snapping if enabled
            if (UseSnapping || TransformGizmo.TranslationSnapEnable)
            {
                float snapValue = TransformGizmo.TranslationSnapValue;
                location = new Vector3(
                                       (int)(location.X / snapValue) * snapValue,
                                       (int)(location.Y / snapValue) * snapValue,
                                       (int)(location.Z / snapValue) * snapValue);
            }

            return location;
        }

        private void Spawn(Actor actor, ref Vector3 hitLocation, ref Vector3 hitNormal)
        {
            actor.Position = PostProcessSpawnedActorLocation(actor, ref hitLocation);
            var parent = actor.Parent ?? Level.GetScene(0);
            actor.Name = StringUtils.IncrementNameNumber(actor.Name, x => parent.GetChild(x) == null);
            Editor.Instance.SceneEditing.Spawn(actor);
            Focus();
        }

        private void Spawn(AssetItem item, SceneGraphNode hit, ref Float2 location, ref Vector3 hitLocation, ref Vector3 hitNormal)
        {
            if (item.IsOfType<MaterialBase>())
            {
                var material = FlaxEngine.Content.LoadAsync<MaterialBase>(item.ID);
                if (material && !material.WaitForLoaded(100) && material.IsDecal)
                {
                    var actor = new Decal
                    {
                        Material = material,
                        LocalOrientation = RootNode.RaycastNormalRotation(ref hitNormal),
                        Name = item.ShortName
                    };
                    DebugDraw.DrawWireArrow(PostProcessSpawnedActorLocation(actor, ref hitNormal), actor.LocalOrientation, 1.0f, Color.Red, 1000000);
                    Spawn(actor, ref hitLocation, ref hitNormal);
                }
                else if (hit is StaticModelNode staticModelNode)
                {
                    var staticModel = (StaticModel)staticModelNode.Actor;
                    var ray = ConvertMouseToRay(ref location);
                    if (staticModel.IntersectsEntry(ref ray, out _, out _, out var entryIndex))
                    {
                        using (new UndoBlock(Undo, staticModel, "Change material"))
                            staticModel.SetMaterial(entryIndex, material);
                    }
                }
                else if (hit is BoxBrushNode.SideLinkNode brushSurfaceNode)
                {
                    using (new UndoBlock(Undo, brushSurfaceNode.Brush, "Change material"))
                    {
                        var surface = brushSurfaceNode.Surface;
                        surface.Material = material;
                        brushSurfaceNode.Surface = surface;
                    }
                }
                return;
            }
            if (item.IsOfType<SceneAsset>())
            {
                Editor.Instance.Scene.OpenScene(item.ID, true);
                return;
            }
            {
                var actor = item.OnEditorDrop(this);
                actor.Name = item.ShortName;
                Spawn(actor, ref hitLocation, ref hitNormal);
            }
        }

        private void Spawn(ScriptType item, SceneGraphNode hit, ref Float2 location, ref Vector3 hitLocation, ref Vector3 hitNormal)
        {
            var actor = item.CreateInstance() as Actor;
            if (actor == null)
            {
                Editor.LogWarning("Failed to spawn actor of type " + item.TypeName);
                return;
            }
            actor.Name = item.Name;
            Spawn(actor, ref hitLocation, ref hitNormal);
        }

        /// <inheritdoc />
        public override DragDropEffect OnDragDrop(ref Float2 location, DragData data)
        {
            ClearDragEffects();

            var result = base.OnDragDrop(ref location, data);
            if (result != DragDropEffect.None)
                return result;

            // Check if drag sth
            Vector3 hitLocation = ViewPosition, hitNormal = -ViewDirection;
            SceneGraphNode hit = null;
            if (DragHandlers.HasValidDrag)
            {
                GetHitLocation(ref location, out hit, out hitLocation, out hitNormal);
            }

            // Drag assets
            if (_dragAssets.HasValidDrag)
            {
                result = _dragAssets.Effect;

                // Process items
                for (int i = 0; i < _dragAssets.Objects.Count; i++)
                {
                    var item = _dragAssets.Objects[i];
                    Spawn(item, hit, ref location, ref hitLocation, ref hitNormal);
                }
            }
            // Drag actor type
            else if (_dragActorType.HasValidDrag)
            {
                result = _dragActorType.Effect;

                // Process items
                for (int i = 0; i < _dragActorType.Objects.Count; i++)
                {
                    var item = _dragActorType.Objects[i];
                    Spawn(item, hit, ref location, ref hitLocation, ref hitNormal);
                }
            }

            DragHandlers.OnDragDrop(new DragDropEventArgs { Hit = hit, HitLocation = hitLocation });

            return result;
        }

        /// <inheritdoc />
        public override void OnDestroy()
        {
            if (IsDisposing)
                return;

            DisposeModes();
            _debugDrawData.Dispose();
            if (_task != null)
            {
                // Release if task is not used to save screenshot for project icon
                Object.Destroy(ref _task);
                ReleaseResources();
            }

            base.OnDestroy();
        }

        private RenderTask _savedTask;
        private GPUTexture _savedBackBuffer;

        internal void SaveProjectIcon()
        {
            TakeScreenshot(StringUtils.CombinePaths(Globals.ProjectCacheFolder, "icon.png"));

            _savedTask = _task;
            _savedBackBuffer = _backBuffer;

            _task = null;
            _backBuffer = null;
        }

        internal void SaveProjectIconEnd()
        {
            if (_savedTask)
            {
                _savedTask.Enabled = false;
                Object.Destroy(_savedTask);
                ReleaseResources();
                _savedTask = null;
            }
            Object.Destroy(ref _savedBackBuffer);
        }

        private void ReleaseResources()
        {
            Object.Destroy(ref SelectionOutline);
            Object.Destroy(ref EditorPrimitives);
            Object.Destroy(ref _editorSpritesRenderer);
            Object.Destroy(ref _customSelectionOutline);
        }
    }
}<|MERGE_RESOLUTION|>--- conflicted
+++ resolved
@@ -672,16 +672,12 @@
         {
             var v = (float)button.Tag;
             TransformGizmo.TranslationSnapValue = v;
-<<<<<<< HEAD
             if (v < 0.0f)
                 _translateSnapping.Text = "Bounding Box";
             else
                 _translateSnapping.Text = v.ToString();
-=======
-            _translateSnapping.Text = v.ToString();
             // cache value
             _editor.ProjectCache.SetCustomData("TranslateSnapValue", TransformGizmo.TranslationSnapValue.ToString("N"));
->>>>>>> 91663f02
         }
 
         private void OnWidgetTranslateSnapShowHide(Control control)
