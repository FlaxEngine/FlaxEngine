// Copyright (c) 2012-2023 Wojciech Figat. All rights reserved.

using System.Collections.Generic;
using FlaxEditor.Content.Settings;
using FlaxEditor.CustomEditors.Elements;
using FlaxEditor.GUI;
using FlaxEngine;

namespace FlaxEditor.CustomEditors.Editors
{
    /// <summary>
    /// Custom editor for picking actor layer. Instead of choosing bit mask or layer index it shows a combo box with simple layer picking by name.
    /// </summary>
    public sealed class ActorLayerEditor : CustomEditor
    {
        private ComboBoxElement element;

        /// <inheritdoc />
        public override DisplayStyle Style => DisplayStyle.Inline;

        /// <inheritdoc />
        public override void Initialize(LayoutElementsContainer layout)
        {
            element = layout.ComboBox();
            element.ComboBox.SetItems(LayersAndTagsSettings.GetCurrentLayers());
            element.ComboBox.SelectedIndex = (int)Values[0];
            element.ComboBox.SelectedIndexChanged += OnSelectedIndexChanged;
        }

        private void OnSelectedIndexChanged(ComboBox comboBox)
        {
            int value = comboBox.SelectedIndex;
            if (value == -1)
                value = 0;

            // If selected is single actor that has children, ask if apply layer to the sub objects as well
            if (Values.IsSingleObject && (int)Values[0] != value && ParentEditor.Values[0] is Actor actor && actor.HasChildren)
            {
                var valueText = comboBox.SelectedItem;

                // Ask user
                var result = MessageBox.Show(
                    string.Format("Do you want to change layer to \"{0}\" for all child actors as well?", valueText),
                    "Change actor layer", MessageBoxButtons.YesNoCancel);
                if (result == DialogResult.Cancel)
                    return;

                if (result == DialogResult.Yes)
                {
                    // Note: this possibly breaks the design a little bit
                    // But it's the easiest way to set value for selected actor and its children with one undo action
                    List<Actor> actors = new List<Actor>(32);
<<<<<<< HEAD
                    FlaxEditor.Utilities.Utils.GetActorsTree(actors, actor);
=======
                    Utilities.Utils.GetActorsTree(actors, actor);
>>>>>>> b2b10ce7
                    if (Presenter.Undo != null)
                    {
                        using (new UndoMultiBlock(Presenter.Undo, actors.ToArray(), "Change layer"))
                        {
                            for (int i = 0; i < actors.Count; i++)
                            {
                                actors[i].Layer = value;
                            }
                        }
                    }
                    else
                    {
                        for (int i = 0; i < actors.Count; i++)
                        {
                            actors[i].Layer = value;
                        }
                    }

                    return;
                }
            }

            SetValue(value);
        }

        /// <inheritdoc />
        public override void Refresh()
        {
            base.Refresh();

            if (HasDifferentValues)
            {
                // TODO: support different values on many actor selected
            }
            else
            {
                element.ComboBox.SelectedIndex = (int)Values[0];
            }
        }
    }
}<|MERGE_RESOLUTION|>--- conflicted
+++ resolved
@@ -50,11 +50,7 @@
                     // Note: this possibly breaks the design a little bit
                     // But it's the easiest way to set value for selected actor and its children with one undo action
                     List<Actor> actors = new List<Actor>(32);
-<<<<<<< HEAD
-                    FlaxEditor.Utilities.Utils.GetActorsTree(actors, actor);
-=======
                     Utilities.Utils.GetActorsTree(actors, actor);
->>>>>>> b2b10ce7
                     if (Presenter.Undo != null)
                     {
                         using (new UndoMultiBlock(Presenter.Undo, actors.ToArray(), "Change layer"))
