// Copyright (c) 2012-2023 Wojciech Figat. All rights reserved.

using System;
using System.Collections;
using System.Linq;
<<<<<<< HEAD
using FlaxEditor.CustomEditors.GUI;
using FlaxEditor.GUI.ContextMenu;
using FlaxEditor.GUI.Input;
=======
using FlaxEditor.Content;
using FlaxEditor.CustomEditors.Elements;
using FlaxEditor.CustomEditors.GUI;
using FlaxEditor.GUI.ContextMenu;
using FlaxEditor.GUI.Drag;
using FlaxEditor.SceneGraph;
>>>>>>> b3c15d65
using FlaxEditor.Scripting;
using FlaxEngine;
using FlaxEngine.GUI;
using FlaxEngine.Utilities;

namespace FlaxEditor.CustomEditors.Editors
{
    /// <summary>
    /// Default implementation of the inspector used to edit arrays/list.
    /// </summary>
    [HideInEditor]
    public abstract class CollectionEditor : CustomEditor
    {
        /// <summary>
        /// The custom implementation of the collection items labels that can be used to reorder items.
        /// </summary>
        /// <seealso cref="FlaxEditor.CustomEditors.GUI.PropertyNameLabel" />
        private class CollectionItemLabel : PropertyNameLabel
        {
            /// <summary>
            /// The editor.
            /// </summary>
            public CollectionEditor Editor;

            /// <summary>
            /// The index of the item (zero-based).
            /// </summary>
            public readonly int Index;
            
            private Image _moveUpImage;
            private Image _moveDownImage;

            /// <summary>
            /// Initializes a new instance of the <see cref="CollectionItemLabel"/> class.
            /// </summary>
            /// <param name="editor">The editor.</param>
            /// <param name="index">The index.</param>
            public CollectionItemLabel(CollectionEditor editor, int index)
            : base("Element " + index)
            {
                Editor = editor;
                Index = index;

                var icons = FlaxEditor.Editor.Instance.Icons;
                var style = FlaxEngine.GUI.Style.Current;
                var imageSize = 18;
                _moveDownImage = new Image
                {
                    Brush = new SpriteBrush(icons.Down32),
                    TooltipText = "Move down",
                    IsScrollable = false,
                    AnchorPreset = AnchorPresets.MiddleRight,
                    Bounds = new Rectangle(-imageSize, -Height * 0.5f, imageSize, imageSize),
                    Color = style.ForegroundGrey,
                    Margin = new Margin(1),
                    Parent = this,
                };
                _moveDownImage.Clicked += MoveDownImageOnClicked;
                _moveDownImage.Enabled = Index + 1 < Editor.Count;
                _moveUpImage = new Image
                {
                    Brush = new SpriteBrush(icons.Up32),
                    TooltipText = "Move up",
                    IsScrollable = false,
                    AnchorPreset = AnchorPresets.MiddleRight,
                    Bounds = new Rectangle(-(imageSize * 2 + 2), -Height * 0.5f, imageSize, imageSize),
                    Color = style.ForegroundGrey,
                    Margin = new Margin(1),
                    Parent = this,
                };
                _moveUpImage.Clicked += MoveUpImageOnClicked;
                _moveUpImage.Enabled = Index > 0;

                SetupContextMenu += OnSetupContextMenu;
            }
            
            private void MoveUpImageOnClicked(Image image, MouseButton button)
            {
                OnMoveUpClicked();
            }
            
            private void MoveDownImageOnClicked(Image image, MouseButton button)
            {
                OnMoveDownClicked();
            }

            private void OnSetupContextMenu(PropertyNameLabel label, ContextMenu menu, CustomEditor linkedEditor)
            {
                menu.ItemsContainer.RemoveChildren();
                
                menu.AddButton("Copy", linkedEditor.Copy);
                var paste = menu.AddButton("Paste", linkedEditor.Paste);
                paste.Enabled = linkedEditor.CanPaste;
                
                menu.AddSeparator();
                var moveUpButton = menu.AddButton("Move up", OnMoveUpClicked);
                moveUpButton.Enabled = Index > 0;

                var moveDownButton = menu.AddButton("Move down", OnMoveDownClicked);
                moveDownButton.Enabled = Index + 1 < Editor.Count;

                menu.AddButton("Remove", OnRemoveClicked);
            }

            private void OnMoveUpClicked()
            {
                Editor.Move(Index, Index - 1);
            }

            private void OnMoveDownClicked()
            {
                Editor.Move(Index, Index + 1);
            }

            private void OnRemoveClicked()
            {
                Editor.Remove(Index);
            }
        }

        private class CollectionDropPanel : DropPanel
        {
            /// <summary>
            /// The collection editor.
            /// </summary>
            public CollectionEditor Editor;

            /// <summary>
            /// The index of the item (zero-based).
            /// </summary>
            public int Index { get; private set; }

            /// <summary>
            /// The linked editor.
            /// </summary>
            public CustomEditor LinkedEditor;

            private bool _canReorder = true;
            private Image _moveUpImage;
            private Image _moveDownImage;

            public void Setup(CollectionEditor editor, int index, bool canReorder = true)
            {
                HeaderHeight = 18;
                _canReorder = canReorder;
                EnableDropDownIcon = true;
                var icons = FlaxEditor.Editor.Instance.Icons;
                ArrowImageClosed = new SpriteBrush(icons.ArrowRight12);
                ArrowImageOpened = new SpriteBrush(icons.ArrowDown12);
                HeaderText = $"Element {index}";
                IsClosed = false;
                Editor = editor;
                Index = index;
                Offsets = new Margin(7, 7, 0, 0);
                
                MouseButtonRightClicked += OnMouseButtonRightClicked;
                if (_canReorder)
                {
                    var imageSize = HeaderHeight;
                    var style = FlaxEngine.GUI.Style.Current;
                    _moveDownImage = new Image
                    {
                        Brush = new SpriteBrush(icons.Down32),
                        TooltipText = "Move down",
                        IsScrollable = false,
                        AnchorPreset = AnchorPresets.TopRight,
                        Bounds = new Rectangle(-(imageSize + ItemsMargin.Right + 2), -HeaderHeight, imageSize, imageSize),
                        Color = style.ForegroundGrey,
                        Margin = new Margin(1),
                        Parent = this,
                    };
                    _moveDownImage.Clicked += MoveDownImageOnClicked;
                    _moveDownImage.Enabled = Index + 1 < Editor.Count;
                
                    _moveUpImage = new Image
                    {
                        Brush = new SpriteBrush(icons.Up32),
                        TooltipText = "Move up",
                        IsScrollable = false,
                        AnchorPreset = AnchorPresets.TopRight,
                        Bounds = new Rectangle(-(imageSize * 2 + ItemsMargin.Right + 2), -HeaderHeight, imageSize, imageSize),
                        Color = style.ForegroundGrey,
                        Margin = new Margin(1),
                        Parent = this,
                    };
                    _moveUpImage.Clicked += MoveUpImageOnClicked;
                    _moveUpImage.Enabled = Index > 0;
                }
            }

            private void MoveUpImageOnClicked(Image image, MouseButton button)
            {
                OnMoveUpClicked();
            }
            
            private void MoveDownImageOnClicked(Image image, MouseButton button)
            {
                OnMoveDownClicked();
            }

            private void OnMouseButtonRightClicked(DropPanel panel, Float2 location)
            {
                if (LinkedEditor == null)
                    return;
                var linkedEditor = LinkedEditor;
                var menu = new ContextMenu();

                menu.AddButton("Copy", linkedEditor.Copy);
                var paste = menu.AddButton("Paste", linkedEditor.Paste);
                paste.Enabled = linkedEditor.CanPaste;

                if (_canReorder)
                {
                    menu.AddSeparator();

                    var moveUpButton = menu.AddButton("Move up", OnMoveUpClicked);
                    moveUpButton.Enabled = Index > 0;

                    var moveDownButton = menu.AddButton("Move down", OnMoveDownClicked);
                    moveDownButton.Enabled = Index + 1 < Editor.Count;
                }

                menu.AddButton("Remove", OnRemoveClicked);

                menu.Show(panel, location);
            }

            private void OnMoveUpClicked()
            {
                Editor.Move(Index, Index - 1);
            }

            private void OnMoveDownClicked()
            {
                Editor.Move(Index, Index + 1);
            }

            private void OnRemoveClicked()
            {
                Editor.Remove(Index);
            }
        }

        /// <summary>
        /// Determines if value of collection can be null.
        /// </summary>
        protected bool NotNullItems;
        
        private IntValueBox _sizeBox;
        private Color _background;
        private int _elementsCount;
        private bool _readOnly;
        private bool _canReorderItems;
        private CollectionAttribute.DisplayType _displayType;

        /// <summary>
        /// Gets the length of the collection.
        /// </summary>
        public abstract int Count { get; }

        /// <summary>
        /// Gets the type of the collection elements.
        /// </summary>
        public ScriptType ElementType
        {
            get
            {
                var type = Values.Type;
                return type.IsGenericType ? new ScriptType(type.GetGenericArguments()[0]) : type.GetElementType();
            }
        }

        /// <inheritdoc />
        public override void Initialize(LayoutElementsContainer layout)
        {
            // No support for different collections for now
            if (HasDifferentValues || HasDifferentTypes)
                return;

            var size = Count;
            _readOnly = false;
            _canReorderItems = true;
            _background = FlaxEngine.GUI.Style.Current.CollectionBackgroundColor;
            _displayType = CollectionAttribute.DisplayType.Header;
            NotNullItems = false;

            // Try get CollectionAttribute for collection editor meta
            var attributes = Values.GetAttributes();
            Type overrideEditorType = null;
            float spacing = 1.0f;
            var collection = (CollectionAttribute)attributes?.FirstOrDefault(x => x is CollectionAttribute);
            if (collection != null)
            {
                _readOnly = collection.ReadOnly;
                _canReorderItems = collection.CanReorderItems;
                NotNullItems = collection.NotNullItems;
                if (collection.BackgroundColor.HasValue)
                    _background = collection.BackgroundColor.Value;
                overrideEditorType = TypeUtils.GetType(collection.OverrideEditorTypeName).Type;
                spacing = collection.Spacing;
                _displayType = collection.Display;
            }

            var dragArea = layout.CustomContainer<DragAreaControl>();
            dragArea.CustomControl.Editor = this;
            dragArea.CustomControl.ElementType = ElementType;

            // Check for the AssetReferenceAttribute. In JSON assets, it can be used to filter
            // which scripts can be dragged over and dropped on this collection editor.
            var assetReference = (AssetReferenceAttribute)attributes?.FirstOrDefault(x => x is AssetReferenceAttribute);
            if (assetReference != null)
            {
                if (string.IsNullOrEmpty(assetReference.TypeName))
                {
                }
                else if (assetReference.TypeName.Length > 1 && assetReference.TypeName[0] == '.')
                {
                    dragArea.CustomControl.ElementType = ScriptType.Null;
                    dragArea.CustomControl.FileExtension = assetReference.TypeName;
                }
                else
                {
                    var customType = TypeUtils.GetType(assetReference.TypeName);
                    if (customType != ScriptType.Null)
                        dragArea.CustomControl.ElementType = customType;
                    else if (!Content.Settings.GameSettings.OptionalPlatformSettings.Contains(assetReference.TypeName))
                        Debug.LogWarning(string.Format("Unknown asset type '{0}' to use for drag and drop filter.", assetReference.TypeName));
                    else
                        dragArea.CustomControl.ElementType = ScriptType.Void;
                }
            }

            // Size
            if (layout.ContainerControl is DropPanel dropPanel)
            {
<<<<<<< HEAD
                var height = dropPanel.HeaderHeight - dropPanel.HeaderTextMargin.Height;
                var y = -dropPanel.HeaderHeight + dropPanel.HeaderTextMargin.Top;
                _sizeBox = new IntValueBox(size)
                {
                    MinValue = 0,
                    MaxValue = ushort.MaxValue,
                    AnchorPreset = AnchorPresets.TopRight,
                    Bounds = new Rectangle(-40 - dropPanel.ItemsMargin.Right, y, 40, height),
                    Parent = dropPanel,
                };

                var label = new Label
                {
                    Text = "Size",
                    AnchorPreset = AnchorPresets.TopRight,
                    Bounds = new Rectangle(-_sizeBox.Width - 40 - dropPanel.ItemsMargin.Right - 2, y, 40, height),
                    Parent = dropPanel
                };

                if (_readOnly || (NotNullItems && size == 0))
                {
                    _sizeBox.IsReadOnly = true;
                    _sizeBox.Enabled = false;
                }
                else
                {
                    _sizeBox.EditEnd += OnSizeChanged;
                }
=======
                dragArea.Label("Size", size.ToString());
            }
            else
            {
                _size = dragArea.IntegerValue("Size");
                _size.IntValue.MinValue = 0;
                _size.IntValue.MaxValue = ushort.MaxValue;
                _size.IntValue.Value = size;
                _size.IntValue.EditEnd += OnSizeChanged;
>>>>>>> b3c15d65
            }

            // Elements
            if (size > 0)
            {
<<<<<<< HEAD
                var panel = layout.VerticalPanel();
                panel.Panel.Offsets = new Margin(7, 7, 0, 0);
=======
                var panel = dragArea.VerticalPanel();
>>>>>>> b3c15d65
                panel.Panel.BackgroundColor = _background;
                var elementType = ElementType;
                bool single = elementType.IsPrimitive ||
                              elementType.Equals(new ScriptType(typeof(string))) ||
                              elementType.IsEnum ||
                              (elementType.GetFields().Length == 1 && elementType.GetProperties().Length == 0) ||
                              (elementType.GetProperties().Length == 1 && elementType.GetFields().Length == 0) ||
                              elementType.Equals(new ScriptType(typeof(JsonAsset))) ||
                              elementType.Equals(new ScriptType(typeof(SettingsBase)));

                for (int i = 0; i < size; i++)
                {
                    // Apply spacing
                    if (i > 0 && i < size && spacing > 0)
                        panel.Space(spacing);
                    
                    var overrideEditor = overrideEditorType != null ? (CustomEditor)Activator.CreateInstance(overrideEditorType) : null;
                    if (_displayType == CollectionAttribute.DisplayType.Inline || (collection == null && single) || (_displayType == CollectionAttribute.DisplayType.Default && single))
                    {
                        PropertyNameLabel itemLabel;
                        if (_canReorderItems)
                            itemLabel = new CollectionItemLabel(this, i);
                        else
                            itemLabel = new PropertyNameLabel("Element " + i);
                        var property = panel.AddPropertyItem(itemLabel);
                        var itemLayout = property.VerticalPanel();
                        itemLabel.LinkedEditor = itemLayout.Object(new ListValueContainer(elementType, i, Values, attributes), overrideEditor);
                    }
                    else if (_displayType == CollectionAttribute.DisplayType.Header || (_displayType == CollectionAttribute.DisplayType.Default && !single))
                    {
                        var cdp = panel.CustomContainer<CollectionDropPanel>();
                        cdp.CustomControl.Setup(this, i, _canReorderItems);
                        var itemLayout = cdp.VerticalPanel();
                        cdp.CustomControl.LinkedEditor = itemLayout.Object(new ListValueContainer(elementType, i, Values, attributes), overrideEditor);
                    }
                }
            }
            _elementsCount = size;

            // Add/Remove buttons
            if (!_readOnly)
            {
                var panel = dragArea.HorizontalPanel();
                panel.Panel.Size = new Float2(0, 20);
                panel.Panel.Margin = new Margin(2);

                var removeButton = panel.Button("-", "Remove last item");
                removeButton.Button.Size = new Float2(16, 16);
                removeButton.Button.Enabled = size > 0;
                removeButton.Button.AnchorPreset = AnchorPresets.TopRight;
                removeButton.Button.Clicked += () =>
                {
                    if (IsSetBlocked)
                        return;

                    Resize(Count - 1);
                };

                var addButton = panel.Button("+", "Add new item");
                addButton.Button.Size = new Float2(16, 16);
                addButton.Button.Enabled = !NotNullItems || size > 0;
                addButton.Button.AnchorPreset = AnchorPresets.TopRight;
                addButton.Button.Clicked += () =>
                {
                    if (IsSetBlocked)
                        return;

                    Resize(Count + 1);
                };
            }
        }

        /// <summary>
        /// Rebuilds the parent layout if its collection.
        /// </summary>
        public void RebuildParentCollection()
        {
            if (ParentEditor is DictionaryEditor dictionaryEditor)
            {
                dictionaryEditor.RebuildParentCollection();
                dictionaryEditor.RebuildLayout();
                return;
            }
            if (ParentEditor is CollectionEditor collectionEditor)
            {
                collectionEditor.RebuildParentCollection();
                collectionEditor.RebuildLayout();
            }
        }

        private void OnSizeChanged()
        {
            if (IsSetBlocked)
                return;

            Resize(_sizeBox.Value);
        }

        /// <summary>
        /// Moves the specified item at the given index and swaps it with the other item. It supports undo.
        /// </summary>
        /// <param name="srcIndex">Index of the source item.</param>
        /// <param name="dstIndex">Index of the destination item to swap with.</param>
        private void Move(int srcIndex, int dstIndex)
        {
            if (IsSetBlocked)
                return;

            var cloned = CloneValues();

            var tmp = cloned[dstIndex];
            cloned[dstIndex] = cloned[srcIndex];
            cloned[srcIndex] = tmp;

            SetValue(cloned);
        }

        /// <summary>
        /// Removes the item at the specified index. It supports undo.
        /// </summary>
        /// <param name="index">The index of the item to remove.</param>
        private void Remove(int index)
        {
            if (IsSetBlocked)
                return;

            var newValues = Allocate(Count - 1);
            var oldValues = (IList)Values[0];

            for (int i = 0; i < index; i++)
            {
                newValues[i] = oldValues[i];
            }

            for (int i = index; i < newValues.Count; i++)
            {
                newValues[i] = oldValues[i + 1];
            }

            SetValue(newValues);
        }

        /// <summary>
        /// Allocates the collection of the specified size.
        /// </summary>
        /// <param name="size">The size.</param>
        /// <returns>The collection.</returns>
        protected abstract IList Allocate(int size);

        /// <summary>
        /// Resizes collection to the specified new size.
        /// </summary>
        /// <param name="newSize">The new size.</param>
        protected abstract void Resize(int newSize);

        /// <summary>
        /// Clones the collection values.
        /// </summary>
        protected abstract IList CloneValues();

        /// <inheritdoc />
        public override void Refresh()
        {
            base.Refresh();

            // No support for different collections for now
            if (HasDifferentValues || HasDifferentTypes)
                return;

            // Check if collection has been resized (by UI or from external source)
            if (Count != _elementsCount)
            {
                RebuildLayout();
                RebuildParentCollection();
            }
        }

        /// <inheritdoc />
        protected override bool OnDirty(CustomEditor editor, object value, object token = null)
        {
            if (NotNullItems)
            {
                if (value == null && editor.ParentEditor == this)
                    return false;
                if (editor == this && value is IList list)
                {
                    for (int i = 0; i < list.Count; i++)
                    {
                        if (list[i] == null)
                            return false;
                    }
                }
            }
            return base.OnDirty(editor, value, token);
        }

        private class DragAreaControl : VerticalPanel
        {
            private DragItems _dragItems;
            private DragActors _dragActors;
            private DragHandlers _dragHandlers;
            private AssetPickerValidator _pickerValidator;

            public ScriptType ElementType
            {
                get => _pickerValidator?.AssetType ?? ScriptType.Null;
                set => _pickerValidator = new AssetPickerValidator(value);
            }

            public CollectionEditor Editor { get; set; }

            public string FileExtension
            {
                set => _pickerValidator.FileExtension = value;
            }

            /// <inheritdoc />
            public override void Draw()
            {
                if (_dragHandlers is { HasValidDrag: true })
                {
                    var area = new Rectangle(Float2.Zero, Size);
                    Render2D.FillRectangle(area, Color.Orange * 0.5f);
                    Render2D.DrawRectangle(area, Color.Black);
                }

                base.Draw();
            }

            public override void OnDestroy()
            {
                _pickerValidator.OnDestroy();
            }

            private bool ValidateActors(ActorNode node)
            {
                return node.Actor.GetScript(ElementType.Type) || ElementType.Type.IsAssignableTo(typeof(Actor));
            }

            /// <inheritdoc />
            public override DragDropEffect OnDragEnter(ref Float2 location, DragData data)
            {
                var result = base.OnDragEnter(ref location, data);
                if (result != DragDropEffect.None)
                    return result;

                if (_dragHandlers == null)
                {
                    _dragItems = new DragItems(_pickerValidator.IsValid);
                    _dragActors = new DragActors(ValidateActors);
                    _dragHandlers = new DragHandlers
                    {
                        _dragActors,
                        _dragItems
                    };
                }
                return _dragHandlers.OnDragEnter(data);
            }

            /// <inheritdoc />
            public override DragDropEffect OnDragMove(ref Float2 location, DragData data)
            {
                var result = base.OnDragMove(ref location, data);
                if (result != DragDropEffect.None)
                    return result;

                return _dragHandlers.Effect;
            }

            /// <inheritdoc />
            public override void OnDragLeave()
            {
                _dragHandlers.OnDragLeave();

                base.OnDragLeave();
            }

            /// <inheritdoc />
            public override DragDropEffect OnDragDrop(ref Float2 location, DragData data)
            {
                var result = base.OnDragDrop(ref location, data);
                if (result != DragDropEffect.None)
                {
                    _dragHandlers.OnDragDrop(null);
                    return result;
                }

                if (_dragHandlers.HasValidDrag)
                {
                    if (_dragItems.HasValidDrag)
                    {
                        var list = Editor.CloneValues();
                        if (list == null)
                        {
                            if (Editor.Values.Type.IsArray)
                            {
                                list = TypeUtils.CreateArrayInstance(Editor.Values.Type.GetElementType(), 0);
                            }
                            else
                            {
                                list = Editor.Values.Type.CreateInstance() as IList;
                            }
                        }
                        if (list.IsFixedSize)
                        {
                            var oldSize = list.Count;
                            var newSize = list.Count + _dragItems.Objects.Count;
                            var type = Editor.Values.Type.GetElementType();
                            var array = TypeUtils.CreateArrayInstance(type, newSize);
                            list.CopyTo(array, 0);

                            for (var i = oldSize; i < newSize; i++)
                            {
                                var validator = new AssetPickerValidator
                                {
                                    FileExtension = _pickerValidator.FileExtension,
                                    AssetType = _pickerValidator.AssetType,
                                    SelectedItem = _dragItems.Objects[i - oldSize],
                                };

                                if (typeof(AssetItem).IsAssignableFrom(ElementType.Type))
                                    array.SetValue(validator.SelectedItem, i);
                                else if (ElementType.Type == typeof(Guid))
                                    array.SetValue(validator.SelectedID, i);
                                else if (ElementType.Type == typeof(SceneReference))
                                    array.SetValue(new SceneReference(validator.SelectedID), i);
                                else if (ElementType.Type == typeof(string))
                                    array.SetValue(validator.SelectedPath, i);
                                else
                                    array.SetValue(validator.SelectedAsset, i);

                                validator.OnDestroy();
                            }
                            Editor.SetValue(array);
                        }
                        else
                        {
                            foreach (var item in _dragItems.Objects)
                            {
                                var validator = new AssetPickerValidator
                                {
                                    FileExtension = _pickerValidator.FileExtension,
                                    AssetType = _pickerValidator.AssetType,
                                    SelectedItem = item,
                                };

                                if (typeof(AssetItem).IsAssignableFrom(ElementType.Type))
                                    list.Add(validator.SelectedItem);
                                else if (ElementType.Type == typeof(Guid))
                                    list.Add(validator.SelectedID);
                                else if (ElementType.Type == typeof(SceneReference))
                                    list.Add(new SceneReference(validator.SelectedID));
                                else if (ElementType.Type == typeof(string))
                                    list.Add(validator.SelectedPath);
                                else
                                    list.Add(validator.SelectedAsset);

                                validator.OnDestroy();
                            }
                            Editor.SetValue(list);
                        }
                    }
                    else if (_dragActors.HasValidDrag)
                    {
                        var list = Editor.CloneValues();
                        if (list == null)
                        {
                            if (Editor.Values.Type.IsArray)
                            {
                                list = TypeUtils.CreateArrayInstance(Editor.Values.Type.GetElementType(), 0);
                            }
                            else
                            {
                                list = Editor.Values.Type.CreateInstance() as IList;
                            }
                        }

                        if (list.IsFixedSize)
                        {
                            var oldSize = list.Count;
                            var newSize = list.Count + _dragActors.Objects.Count;
                            var type = Editor.Values.Type.GetElementType();
                            var array = TypeUtils.CreateArrayInstance(type, newSize);
                            list.CopyTo(array, 0);

                            for (var i = oldSize; i < newSize; i++)
                            {
                                var actor = _dragActors.Objects[i - oldSize].Actor;
                                if (ElementType.Type.IsAssignableTo(typeof(Actor)))
                                {
                                    array.SetValue(actor, i);
                                }
                                else
                                {
                                    array.SetValue(actor.GetScript(ElementType.Type), i);
                                }
                            }
                            Editor.SetValue(array);
                        }
                        else
                        {
                            foreach (var actorNode in _dragActors.Objects)
                            {
                                if (ElementType.Type.IsAssignableTo(typeof(Actor)))
                                {
                                    list.Add(actorNode.Actor);
                                }
                                else
                                {
                                    list.Add(actorNode.Actor.GetScript(ElementType.Type));
                                }
                            }
                            Editor.SetValue(list);
                        }
                    }

                    _dragHandlers.OnDragDrop(null);
                }

                return result;
            }
        }
    }
}<|MERGE_RESOLUTION|>--- conflicted
+++ resolved
@@ -3,18 +3,12 @@
 using System;
 using System.Collections;
 using System.Linq;
-<<<<<<< HEAD
 using FlaxEditor.CustomEditors.GUI;
 using FlaxEditor.GUI.ContextMenu;
 using FlaxEditor.GUI.Input;
-=======
 using FlaxEditor.Content;
-using FlaxEditor.CustomEditors.Elements;
-using FlaxEditor.CustomEditors.GUI;
-using FlaxEditor.GUI.ContextMenu;
 using FlaxEditor.GUI.Drag;
 using FlaxEditor.SceneGraph;
->>>>>>> b3c15d65
 using FlaxEditor.Scripting;
 using FlaxEngine;
 using FlaxEngine.GUI;
@@ -350,7 +344,6 @@
             // Size
             if (layout.ContainerControl is DropPanel dropPanel)
             {
-<<<<<<< HEAD
                 var height = dropPanel.HeaderHeight - dropPanel.HeaderTextMargin.Height;
                 var y = -dropPanel.HeaderHeight + dropPanel.HeaderTextMargin.Top;
                 _sizeBox = new IntValueBox(size)
@@ -379,28 +372,14 @@
                 {
                     _sizeBox.EditEnd += OnSizeChanged;
                 }
-=======
-                dragArea.Label("Size", size.ToString());
-            }
-            else
-            {
-                _size = dragArea.IntegerValue("Size");
-                _size.IntValue.MinValue = 0;
-                _size.IntValue.MaxValue = ushort.MaxValue;
-                _size.IntValue.Value = size;
-                _size.IntValue.EditEnd += OnSizeChanged;
->>>>>>> b3c15d65
             }
 
             // Elements
             if (size > 0)
             {
-<<<<<<< HEAD
-                var panel = layout.VerticalPanel();
+                var panel = dragArea.VerticalPanel();
                 panel.Panel.Offsets = new Margin(7, 7, 0, 0);
-=======
-                var panel = dragArea.VerticalPanel();
->>>>>>> b3c15d65
+
                 panel.Panel.BackgroundColor = _background;
                 var elementType = ElementType;
                 bool single = elementType.IsPrimitive ||
