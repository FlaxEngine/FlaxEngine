// Copyright (c) Wojciech Figat. All rights reserved.

using System;
using System.Collections.Generic;
using System.IO;
using System.Text;
using System.Text.RegularExpressions;
using System.Threading;
using System.Xml;
using FlaxEditor.GUI;
using FlaxEditor.GUI.ContextMenu;
using FlaxEditor.Options;
using FlaxEngine;
using FlaxEngine.Assertions;
using FlaxEngine.GUI;
using Object = FlaxEngine.Object;

namespace FlaxEditor.Windows
{
    /// <summary>
    /// Editor window used to show debug info, warning and error messages. Captures <see cref="Debug"/> messages.
    /// </summary>
    /// <seealso cref="FlaxEditor.Windows.EditorWindow" />
    public class DebugLogWindow : EditorWindow
    {
        /// <summary>
        /// Debug log entry description;
        /// </summary>
        public struct LogEntryDescription
        {
            /// <summary>
            /// The log level.
            /// </summary>
            public LogType Level;

            /// <summary>
            /// The message title.
            /// </summary>
            public string Title;

            /// <summary>
            /// The message description.
            /// </summary>
            public string Description;

            /// <summary>
            /// The target object hint id (don't store ref, object may be an actor that can be removed and restored later or sth).
            /// </summary>
            public Guid ContextObject;

            /// <summary>
            /// The location of the issue (file path).
            /// </summary>
            public string LocationFile;

            /// <summary>
            /// The location line number (zero or less to not use it);
            /// </summary>
            public int LocationLine;
        };

        private enum LogGroup
        {
            Error = 0,
            Warning,
            Info,
            Max
        };

        private class LogEntry : Control
        {
            private bool _isRightMouseDown;

            /// <summary>
            /// The default height of the entries.
            /// </summary>
            public const float DefaultHeight = 32.0f;

            private DebugLogWindow _window;
            public LogGroup Group;
            public LogEntryDescription Desc;
            public SpriteHandle Icon;
            public int LogCount = 1;

            public LogEntry(DebugLogWindow window, ref LogEntryDescription desc)
            : base(0, 0, 120, DefaultHeight)
            {
                AnchorPreset = AnchorPresets.HorizontalStretchTop;
                IsScrollable = true;
                AutoFocus = true;

                _window = window;
                Desc = desc;
                switch (desc.Level)
                {
                case LogType.Warning:
                    Group = LogGroup.Warning;
                    Icon = _window._iconWarning;
                    break;
                case LogType.Info:
                    Group = LogGroup.Info;
                    Icon = _window._iconInfo;
                    break;
                default:
                    Group = LogGroup.Error;
                    Icon = _window._iconError;
                    break;
                }
            }

            /// <summary>
            /// Gets the information text.
            /// </summary>
            public string Info => Desc.Title + '\n' + Desc.Description;

            /// <inheritdoc />
            public override void Draw()
            {
                base.Draw();

                // Cache data
                var style = Style.Current;
                var index = IndexInParent;
                var clientRect = new Rectangle(Float2.Zero, Size);

                // Background
                if (_window._selected == this)
                {
                    Render2D.FillRectangle(clientRect, style.LightBackground);
                    // Small rectangle to signal that entry is selected
                    Rectangle selectionHighlightRect = clientRect with { Width = 5 };
                    Render2D.FillRectangle(selectionHighlightRect, style.BackgroundSelected);
                }
                else if (IsMouseOver)
                    Render2D.FillRectangle(clientRect, style.BackgroundHighlighted);
                else if (index % 2 == 0)
                    Render2D.FillRectangle(clientRect, style.Background * 0.9f);

                var color = Group == LogGroup.Error ? _window._colorError : (Group == LogGroup.Warning ? _window._colorWarning : _window._colorInfo);

                // Icon
                Render2D.DrawSprite(Icon, new Rectangle(8, 0, 32, 32), color);

                // Title
                var textRect = new Rectangle(43, 2, clientRect.Width - 40, clientRect.Height - 10);
                Render2D.PushClip(ref clientRect);
                bool coloredText = _window._colorDebugLogText;
                if (LogCount == 1)
                {
                    Render2D.DrawText(style.FontMedium, Desc.Title, textRect, coloredText ? color : style.Foreground);
                }
                else if (LogCount > 1)
                {
                    Render2D.DrawText(style.FontMedium, $"{Desc.Title} ({LogCount})", textRect, coloredText ? color : style.Foreground);
                }
                Render2D.PopClip();
            }

            /// <inheritdoc />
            public override void OnGotFocus()
            {
                base.OnGotFocus();

                _window.Selected = this;
            }

            /// <inheritdoc />
            protected override void OnVisibleChanged()
            {
                // Deselect on hide
                if (!Visible && _window.Selected == this)
                    _window.Selected = null;

                base.OnVisibleChanged();
            }

            /// <inheritdoc />
            public override bool OnKeyDown(KeyboardKeys key)
            {
                InputOptions options = FlaxEditor.Editor.Instance.Options.Options.Input;

                // Up
                if (key == KeyboardKeys.ArrowUp)
                {
                    int index = IndexInParent - 1;
                    if (index >= 0)
                    {
                        var target = Parent.GetChild(index);
                        target.Focus();
                        ((Panel)Parent.Parent).ScrollViewTo(target);
                        return true;
                    }
                }
                // Down
                else if (key == KeyboardKeys.ArrowDown)
                {
                    int index = IndexInParent + 1;
                    if (index < Parent.ChildrenCount)
                    {
                        var target = Parent.GetChild(index);
                        target.Focus();
                        ((Panel)Parent.Parent).ScrollViewTo(target);
                        return true;
                    }
                }
                // Enter
                else if (key == KeyboardKeys.Return)
                {
                    Open();
                }
                // Ctrl+C
                else if (options.Copy.Process(this))
                {
                    Copy();
                    return true;
                }

                return base.OnKeyDown(key);
            }

            /// <summary>
            /// Opens the entry location.
            /// </summary>
            public void Open()
            {
                if (!string.IsNullOrEmpty(Desc.LocationFile) && File.Exists(Desc.LocationFile))
                {
                    Editor.Instance.CodeEditing.OpenFile(Desc.LocationFile, Desc.LocationLine);
                }
            }

            /// <summary>
            /// Copies the entry information to the system clipboard (as text).
            /// </summary>
            public void Copy()
            {
                Clipboard.Text = Info.Replace("\r\n", "\n").Replace("\n", Environment.NewLine);
            }

            public override bool OnMouseDoubleClick(Float2 location, MouseButton button)
            {
                Open();
                return true;
            }

            /// <inheritdoc />
            public override bool OnMouseDown(Float2 location, MouseButton button)
            {
                if (base.OnMouseDown(location, button))
                    return true;

                if (button == MouseButton.Left)
                {
                    Focus();
                    return true;
                }
                if (button == MouseButton.Right)
                {
                    Focus();

                    _isRightMouseDown = true;
                    return true;
                }

                return false;
            }

            /// <inheritdoc />
            public override bool OnMouseUp(Float2 location, MouseButton button)
            {
                if (base.OnMouseUp(location, button))
                    return true;

                if (_isRightMouseDown && button == MouseButton.Right)
                {
                    Focus();

                    var menu = new ContextMenu();
                    menu.AddButton("Copy", Copy);
                    menu.AddButton("Open", Open).Enabled = !string.IsNullOrEmpty(Desc.LocationFile) && File.Exists(Desc.LocationFile);
                    menu.Show(this, location);
                }

                return false;
            }

            /// <inheritdoc />
            public override void OnMouseLeave()
            {
                _isRightMouseDown = false;

                base.OnMouseLeave();
            }
        }

        private readonly SplitPanel _split;
        private readonly Label _logInfo;
        private readonly VerticalPanel _entriesPanel;
        private LogEntry _selected;
        private readonly int[] _logCountPerGroup = new int[(int)LogGroup.Max];
        private readonly Regex _logRegex = new Regex("at (.*) in (.*):(line (\\d*)|(\\d*))");
        private readonly ThreadLocal<StringBuilder> _stringBuilder = new ThreadLocal<StringBuilder>(() => new StringBuilder(), false);
        private InterfaceOptions.TimestampsFormats _timestampsFormats;

        private readonly object _locker = new object();
        private readonly List<LogEntry> _pendingEntries = new List<LogEntry>(32);

        private readonly ToolStripButton _clearOnPlayButton;
        private readonly ToolStripButton _collapseLogsButton;
        private readonly ToolStripButton _pauseOnErrorButton;
        private readonly ToolStripButton[] _groupButtons = new ToolStripButton[3];

        private LogType _iconType = LogType.Info;
        private SpriteHandle _iconInfo;
        private SpriteHandle _iconWarning;
        private SpriteHandle _iconError;
        private Color _colorInfo;
        private Color _colorWarning;
        private Color _colorError;
        private bool _colorDebugLogText;

        /// <summary>
        /// Initializes a new instance of the <see cref="DebugLogWindow"/> class.
        /// </summary>
        /// <param name="editor">The editor.</param>
        public DebugLogWindow(Editor editor)
        : base(editor, true, ScrollBars.None)
        {
            Title = "Debug Log";
            Icon = _iconInfo;
            FlaxEditor.Utilities.Utils.SetupCommonInputActions(this);

            // Toolstrip
            var toolstrip = new ToolStrip(22.0f)
            {
                Parent = this,
            };
            toolstrip.AddButton("Clear", Clear).LinkTooltip("Clears all log entries.");
            _clearOnPlayButton = (ToolStripButton)toolstrip.AddButton("Clear on Play", () =>
            {
                editor.Options.Options.Interface.DebugLogClearOnPlay = _clearOnPlayButton.Checked;
                editor.Options.Apply(editor.Options.Options);
            }).SetAutoCheck(true).LinkTooltip("Clears all log entries on enter playmode.");
            _collapseLogsButton = (ToolStripButton)toolstrip.AddButton("Collapse", () =>
            {
                editor.Options.Options.Interface.DebugLogCollapse = _collapseLogsButton.Checked;
                editor.Options.Apply(editor.Options.Options);
            }).SetAutoCheck(true).LinkTooltip("Collapses similar logs.");
            _pauseOnErrorButton = (ToolStripButton)toolstrip.AddButton("Pause on Error", () =>
            {
                editor.Options.Options.Interface.DebugLogPauseOnError = _pauseOnErrorButton.Checked;
                editor.Options.Apply(editor.Options.Options);
            }).SetAutoCheck(true).LinkTooltip("Performs auto pause on error.");
            toolstrip.AddSeparator();
<<<<<<< HEAD
            _groupButtons[0] = (ToolStripButton)toolstrip.AddButton(editor.Icons.Error32, () => { OnGroupButtonPressed(0); })
                                                         .SetAutoCheck(true).LinkTooltip("Shows/hides error messages");
            _groupButtons[1] = (ToolStripButton)toolstrip.AddButton(editor.Icons.Warning32, () => { OnGroupButtonPressed(1); })
                                                         .SetAutoCheck(true).LinkTooltip("Shows/hides warning messages");
            _groupButtons[2] = (ToolStripButton)toolstrip.AddButton(editor.Icons.Info32, () => { OnGroupButtonPressed(2); })
                                                         .SetAutoCheck(true).LinkTooltip("Shows/hides info messages");
=======
            _groupButtons[0] = (ToolStripButton)toolstrip.AddButton(editor.Icons.Error32, () =>
            {
                UpdateLogTypeVisibility(LogGroup.Error, _groupButtons[0].Checked);
                editor.Options.Options.Interface.DebugLogShowErrorMessages = _groupButtons[0].Checked;
                editor.Options.Apply(editor.Options.Options);
            }).SetAutoCheck(true).LinkTooltip("Shows/hides error messages.");
            _groupButtons[1] = (ToolStripButton)toolstrip.AddButton(editor.Icons.Warning32, () =>
            {
                UpdateLogTypeVisibility(LogGroup.Warning, _groupButtons[1].Checked);
                editor.Options.Options.Interface.DebugLogShowWarningMessages = _groupButtons[1].Checked;
                editor.Options.Apply(editor.Options.Options);
            }).SetAutoCheck(true).LinkTooltip("Shows/hides warning messages.");
            _groupButtons[2] = (ToolStripButton)toolstrip.AddButton(editor.Icons.Info32, () =>
            {
                UpdateLogTypeVisibility(LogGroup.Info, _groupButtons[2].Checked);
                editor.Options.Options.Interface.DebugLogShowInfoMessages = _groupButtons[2].Checked;
                editor.Options.Apply(editor.Options.Options);
            }).SetAutoCheck(true).LinkTooltip("Shows/hides info messages.");
>>>>>>> 169d3e96
            UpdateCount();

            // Split panel
            _split = new SplitPanel(Orientation.Vertical, ScrollBars.Vertical, ScrollBars.Both)
            {
                AnchorPreset = AnchorPresets.StretchAll,
                Offsets = new Margin(0, 0, toolstrip.Bottom, 0),
                SplitterValue = 0.8f,
                Parent = this
            };

            // Info detail info
            _logInfo = new Label
            {
                Parent = _split.Panel2,
                AutoWidth = true,
                AutoHeight = true,
                Margin = new Margin(4),
                VerticalAlignment = TextAlignment.Near,
                HorizontalAlignment = TextAlignment.Near,
                Offsets = Margin.Zero,
                Pivot = Float2.Zero,
            };

            // Entries panel
            _entriesPanel = new VerticalPanel
            {
                AnchorPreset = AnchorPresets.HorizontalStretchTop,
                Pivot = Float2.Zero,
                Offsets = Margin.Zero,
                IsScrollable = true,
                Parent = _split.Panel1,
            };

            // Cache entries icons
            _iconInfo = Editor.Icons.Info64;
            _iconWarning = Editor.Icons.Warning64;
            _iconError = Editor.Icons.Error64;

            // Bind events
            Editor.Options.OptionsChanged += OnEditorOptionsChanged;
            Debug.Logger.LogHandler.SendLog += LogHandlerOnSendLog;
            Debug.Logger.LogHandler.SendExceptionLog += LogHandlerOnSendExceptionLog;

            // Init editor options
            OnEditorOptionsChanged(Editor.Options.Options);
        }

        private void OnGroupButtonPressed(int index)
        {
            UpdateLogTypeVisibility((LogGroup)index, _groupButtons[index].Checked);
            if (Input.GetKey(KeyboardKeys.Shift))
            {
                for (int i = 0; i < (int)LogGroup.Max; i++)
                {
                    if (i == index)
                        continue;
                    _groupButtons[i].Checked = !_groupButtons[index].Checked;
                    UpdateLogTypeVisibility((LogGroup)i, _groupButtons[i].Checked);
                }
            }

            var options = Editor.Options.Options.Interface;
            options.DebugLogShowErrorMessages = _groupButtons[0].Checked;
            options.DebugLogShowWarningMessages = _groupButtons[1].Checked;
            options.DebugLogShowInfoMessages = _groupButtons[2].Checked;
            Editor.Options.Apply(Editor.Options.Options);
        }

        private void OnEditorOptionsChanged(EditorOptions options)
        {
            _timestampsFormats = options.Interface.DebugLogTimestampsFormat;
            _clearOnPlayButton.Checked = options.Interface.DebugLogClearOnPlay;
            _collapseLogsButton.Checked = options.Interface.DebugLogCollapse;
            _pauseOnErrorButton.Checked = options.Interface.DebugLogPauseOnError;
            _groupButtons[0].Checked = options.Interface.DebugLogShowErrorMessages;
            _groupButtons[1].Checked = options.Interface.DebugLogShowWarningMessages;
            _groupButtons[2].Checked = options.Interface.DebugLogShowInfoMessages;
            _colorInfo = options.Visual.LogInfoColor;
            _colorWarning = options.Visual.LogWarningColor;
            _colorError = options.Visual.LogErrorColor;
            _colorDebugLogText = options.Visual.ColorDebugLogText;
        }

        /// <summary>
        /// Clears the log.
        /// </summary>
        public void Clear()
        {
            lock (_locker)
            {
                _pendingEntries.Clear();
            }
            if (_entriesPanel == null)
                return;
            RemoveEntries();
        }

        /// <summary>
        /// Adds the specified log entry.
        /// </summary>
        /// <param name="desc">The log entry description.</param>
        public void Add(ref LogEntryDescription desc)
        {
            if (_entriesPanel == null)
                return;

            // Create new entry
            switch (_timestampsFormats)
            {
            case InterfaceOptions.TimestampsFormats.Utc: desc.Title = $"[{DateTime.UtcNow}] {desc.Title}"; break;
            case InterfaceOptions.TimestampsFormats.LocalTime: desc.Title = $"[{DateTime.Now}] {desc.Title}"; break;
            case InterfaceOptions.TimestampsFormats.TimeSinceStartup: desc.Title = string.Format("[{0:g}] ", TimeSpan.FromSeconds(Time.TimeSinceStartup)) + desc.Title; break;
            }
            var newEntry = new LogEntry(this, ref desc);

            // Enqueue
            lock (_locker)
            {
                _pendingEntries.Add(newEntry);
            }

            if (newEntry.Group == LogGroup.Warning && _iconType < LogType.Warning)
            {
                _iconType = LogType.Warning;
                UpdateIcon();
            }

            if (newEntry.Group == LogGroup.Error && _iconType < LogType.Error)
            {
                _iconType = LogType.Error;
                UpdateIcon();
            }

            // Pause on Error (we should do it as fast as possible)
            if (newEntry.Group == LogGroup.Error && _pauseOnErrorButton.Checked && Editor.StateMachine.CurrentState == Editor.StateMachine.PlayingState)
            {
                Editor.Log("Pause Play mode on error (toggle this behaviour in the Debug Log panel)");
                Editor.Simulation.RequestPausePlay();
            }
        }

        /// <summary>
        /// Gets or sets the selected entry.
        /// </summary>
        private LogEntry Selected
        {
            get => _selected;
            set
            {
                // Check if value will change
                if (_selected != value)
                {
                    // Select
                    _selected = value;
                    _logInfo.Text = _selected?.Info ?? string.Empty;
                }
            }
        }

        private void UpdateLogTypeVisibility(LogGroup group, bool isVisible)
        {
            _entriesPanel.IsLayoutLocked = true;

            var children = _entriesPanel.Children;
            for (int i = 0; i < children.Count; i++)
            {
                if (children[i] is LogEntry logEntry && logEntry.Group == group)
                    logEntry.Visible = isVisible;
            }

            _entriesPanel.IsLayoutLocked = false;
            _entriesPanel.PerformLayout();
        }

        private void UpdateCount()
        {
            UpdateCount((int)LogGroup.Error, " Error");
            UpdateCount((int)LogGroup.Warning, " Warning");
            UpdateCount((int)LogGroup.Info, " Message");

            if (_logCountPerGroup[(int)LogGroup.Error] == 0)
            {
                _iconType = _logCountPerGroup[(int)LogGroup.Warning] == 0 ? LogType.Info : LogType.Warning;
                UpdateIcon();
            }
        }

        private void UpdateCount(int group, string msg)
        {
            if (_logCountPerGroup[group] != 1)
                msg += 's';
            _groupButtons[group].Text = _logCountPerGroup[group] + msg;
        }

        private void UpdateIcon()
        {
            if (_iconType == LogType.Warning)
            {
                Icon = Editor.Icons.Warning32;
            }
            else if (_iconType == LogType.Error)
            {
                Icon = Editor.Icons.Error32;
            }
            else
            {
                Icon = Editor.Icons.Info32;
            }
        }

        private void LogHandlerOnSendLog(LogType level, string msg, Object o, string stackTrace)
        {
            var desc = new LogEntryDescription
            {
                Level = level,
                Title = msg,
                ContextObject = o?.ID ?? Guid.Empty,
            };

            if (!string.IsNullOrEmpty(stackTrace))
            {
                // Detect code location and remove leading internal stack trace part
                var matches = _logRegex.Matches(stackTrace);
                bool foundStart = false, noLocation = true;
                var fineStackTrace = _stringBuilder.Value;
                fineStackTrace.Clear();
                fineStackTrace.Capacity = Mathf.Max(fineStackTrace.Capacity, stackTrace.Length);
                for (int i = 0; i < matches.Count; i++)
                {
                    var match = matches[i];
                    var matchLocation = match.Groups[1].Value.Trim();
                    if (matchLocation.StartsWith("FlaxEngine.Debug.", StringComparison.Ordinal))
                    {
                        // C# start
                        foundStart = true;
                    }
                    else if (matchLocation.StartsWith("DebugLog::", StringComparison.Ordinal))
                    {
                        // C++ start
                        foundStart = true;
                    }
                    else if (foundStart)
                    {
                        if (noLocation)
                        {
                            desc.LocationFile = match.Groups[2].Value;
                            int.TryParse(match.Groups[4].Value, out desc.LocationLine);
                            noLocation = false;
                        }
                        fineStackTrace.AppendLine(match.Groups[0].Value);
                    }
                }
                desc.Description = fineStackTrace.ToString();
            }

            Add(ref desc);
        }

        private void LogHandlerOnSendExceptionLog(Exception exception, Object o)
        {
            LogEntryDescription desc = new LogEntryDescription
            {
                Level = LogType.Error,
                Title = exception.Message,
                Description = exception.StackTrace,
                ContextObject = o?.ID ?? Guid.Empty,
            };

            // Detect code location
            if (!string.IsNullOrEmpty(exception.StackTrace))
            {
                var match = _logRegex.Match(exception.StackTrace);
                if (match.Success)
                {
                    desc.LocationFile = match.Groups[2].Value;
                    int.TryParse(match.Groups[4].Value, out desc.LocationLine);
                }
            }

            Add(ref desc);
        }

        private void RemoveEntries()
        {
            _entriesPanel.IsLayoutLocked = true;

            Selected = null;
            for (int i = 0; i < _entriesPanel.ChildrenCount; i++)
            {
                if (_entriesPanel.GetChild(i) is LogEntry entry)
                {
                    _logCountPerGroup[(int)entry.Group]--;
                    entry.Dispose();
                    i--;
                }
            }
            UpdateCount();

            _entriesPanel.IsLayoutLocked = false;
            _entriesPanel.PerformLayout();
        }

        /// <inheritdoc />
        public override void Update(float deltaTime)
        {
            lock (_locker)
            {
                if (_pendingEntries.Count > 0)
                {
                    // Check if user want's to scroll view by var (or is viewing earlier entry)
                    var panelScroll = (Panel)_entriesPanel.Parent;
                    bool scrollView = (panelScroll.VScrollBar.Maximum - panelScroll.VScrollBar.TargetValue) < LogEntry.DefaultHeight * 1.5f;

                    // Add pending entries
                    LogEntry newEntry = null;
                    bool anyVisible = false;
                    _entriesPanel.IsLayoutLocked = true;
                    var spacing = _entriesPanel.Spacing;
                    var margin = _entriesPanel.Margin;
                    var offset = _entriesPanel.Offset;
                    var width = _entriesPanel.Width - margin.Width;
                    var top = _entriesPanel.Children.Count != 0 ? _entriesPanel.Children[_entriesPanel.Children.Count - 1].Bottom + spacing : margin.Top;
                    for (int i = 0; i < _pendingEntries.Count; i++)
                    {
                        if (_collapseLogsButton.Checked)
                        {
                            bool logExists = false;
                            foreach (var child in _entriesPanel.Children)
                            {
                                if (child is LogEntry entry)
                                {
                                    var pendingEntry = _pendingEntries[i];
                                    if (string.Equals(entry.Desc.Title, pendingEntry.Desc.Title, StringComparison.Ordinal) &&
                                        string.Equals(entry.Desc.LocationFile, pendingEntry.Desc.LocationFile, StringComparison.Ordinal) &&
                                        entry.Desc.Level == pendingEntry.Desc.Level &&
                                        string.Equals(entry.Desc.Description, pendingEntry.Desc.Description, StringComparison.Ordinal) &&
                                        entry.Desc.LocationLine == pendingEntry.Desc.LocationLine)
                                    {
                                        entry.LogCount += 1;
                                        newEntry = entry;
                                        logExists = true;
                                        break;
                                    }
                                }
                            }
                            if (logExists)
                                continue;
                        }
                        newEntry = _pendingEntries[i];
                        newEntry.Visible = _groupButtons[(int)newEntry.Group].Checked;
                        anyVisible |= newEntry.Visible;
                        newEntry.Parent = _entriesPanel;
                        newEntry.Bounds = new Rectangle(margin.Left + offset.X, top + offset.Y, width, newEntry.Height);
                        top = newEntry.Bottom + spacing;
                        _logCountPerGroup[(int)newEntry.Group]++;
                    }
                    _entriesPanel.Height = top + margin.Bottom;
                    _entriesPanel.IsLayoutLocked = false;
                    _pendingEntries.Clear();
                    UpdateCount();
                    Assert.IsNotNull(newEntry);

                    // Scroll to the new entry (if any added to view)
                    if (scrollView && anyVisible)
                    {
                        panelScroll.ScrollViewTo(newEntry, true);

                        bool scrollViewNew = (panelScroll.VScrollBar.Maximum - panelScroll.VScrollBar.TargetValue) < LogEntry.DefaultHeight * 1.5f;
                        if (scrollViewNew != scrollView)
                        {
                            // Make sure scrolling doesn't stop in case too many entries were added at once
                            panelScroll.ScrollViewTo(new Float2(float.MaxValue, float.MaxValue), true);
                        }
                    }
                }
            }

            base.Update(deltaTime);
        }

        /// <inheritdoc />
        public override void OnPlayBeginning()
        {
            // Clear on Play
            if (Editor.Options.Options.Interface.DebugLogClearOnPlay)
            {
                Clear();
            }
        }

        /// <inheritdoc />
        public override void OnStartContainsFocus()
        {
            _iconType = LogType.Info;
            UpdateIcon();
            base.OnStartContainsFocus();
        }

        /// <inheritdoc />
        public override void OnDestroy()
        {
            if (IsDisposing)
                return;

            // Unbind events
            Editor.Options.OptionsChanged -= OnEditorOptionsChanged;
            Debug.Logger.LogHandler.SendLog -= LogHandlerOnSendLog;
            Debug.Logger.LogHandler.SendExceptionLog -= LogHandlerOnSendExceptionLog;

            base.OnDestroy();
        }

        /// <inheritdoc />
        public override bool UseLayoutData => true;

        /// <inheritdoc />
        public override void OnLayoutSerialize(XmlWriter writer)
        {
            LayoutSerializeSplitter(writer, "Split", _split);
        }

        /// <inheritdoc />
        public override void OnLayoutDeserialize(XmlElement node)
        {
            LayoutDeserializeSplitter(node, "Split", _split);
        }

        /// <inheritdoc />
        public override void OnLayoutDeserialize()
        {
            _split.SplitterValue = 0.8f;
        }
    }
}<|MERGE_RESOLUTION|>--- conflicted
+++ resolved
@@ -352,33 +352,12 @@
                 editor.Options.Apply(editor.Options.Options);
             }).SetAutoCheck(true).LinkTooltip("Performs auto pause on error.");
             toolstrip.AddSeparator();
-<<<<<<< HEAD
             _groupButtons[0] = (ToolStripButton)toolstrip.AddButton(editor.Icons.Error32, () => { OnGroupButtonPressed(0); })
-                                                         .SetAutoCheck(true).LinkTooltip("Shows/hides error messages");
+                                                         .SetAutoCheck(true).LinkTooltip("Shows/hides error messages.");
             _groupButtons[1] = (ToolStripButton)toolstrip.AddButton(editor.Icons.Warning32, () => { OnGroupButtonPressed(1); })
-                                                         .SetAutoCheck(true).LinkTooltip("Shows/hides warning messages");
+                                                         .SetAutoCheck(true).LinkTooltip("Shows/hides warning messages.");
             _groupButtons[2] = (ToolStripButton)toolstrip.AddButton(editor.Icons.Info32, () => { OnGroupButtonPressed(2); })
-                                                         .SetAutoCheck(true).LinkTooltip("Shows/hides info messages");
-=======
-            _groupButtons[0] = (ToolStripButton)toolstrip.AddButton(editor.Icons.Error32, () =>
-            {
-                UpdateLogTypeVisibility(LogGroup.Error, _groupButtons[0].Checked);
-                editor.Options.Options.Interface.DebugLogShowErrorMessages = _groupButtons[0].Checked;
-                editor.Options.Apply(editor.Options.Options);
-            }).SetAutoCheck(true).LinkTooltip("Shows/hides error messages.");
-            _groupButtons[1] = (ToolStripButton)toolstrip.AddButton(editor.Icons.Warning32, () =>
-            {
-                UpdateLogTypeVisibility(LogGroup.Warning, _groupButtons[1].Checked);
-                editor.Options.Options.Interface.DebugLogShowWarningMessages = _groupButtons[1].Checked;
-                editor.Options.Apply(editor.Options.Options);
-            }).SetAutoCheck(true).LinkTooltip("Shows/hides warning messages.");
-            _groupButtons[2] = (ToolStripButton)toolstrip.AddButton(editor.Icons.Info32, () =>
-            {
-                UpdateLogTypeVisibility(LogGroup.Info, _groupButtons[2].Checked);
-                editor.Options.Options.Interface.DebugLogShowInfoMessages = _groupButtons[2].Checked;
-                editor.Options.Apply(editor.Options.Options);
-            }).SetAutoCheck(true).LinkTooltip("Shows/hides info messages.");
->>>>>>> 169d3e96
+                                                         .SetAutoCheck(true).LinkTooltip("Shows/hides info messages.");
             UpdateCount();
 
             // Split panel
