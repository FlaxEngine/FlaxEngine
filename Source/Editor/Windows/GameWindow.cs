// Copyright (c) Wojciech Figat. All rights reserved.

using System;
using System.Collections.Generic;
using System.Xml;
using FlaxEditor.Gizmo;
using FlaxEditor.GUI.ContextMenu;
using FlaxEditor.GUI.Input;
using FlaxEditor.Modules;
using FlaxEditor.Options;
using FlaxEngine;
using FlaxEngine.GUI;
using FlaxEngine.Json;

namespace FlaxEditor.Windows
{
    /// <summary>
    /// Provides in-editor play mode simulation.
    /// </summary>
    /// <seealso cref="FlaxEditor.Windows.EditorWindow" />
    public class GameWindow : EditorWindow
    {
        private readonly RenderOutputControl _viewport;
        private readonly GameRoot _guiRoot;
        private bool _showGUI = true, _editGUI = true;
        private bool _showDebugDraw = false;
        private bool _audioMuted = false;
        private float _audioVolume = 1;
        private bool _isMaximized = false, _isUnlockingMouse = false;
        private bool _isFloating = false, _isBorderless = false;
        private bool _cursorVisible = true;
        private float _gameStartTime;
        private GUI.Docking.DockState _maximizeRestoreDockState;
        private GUI.Docking.DockPanel _maximizeRestoreDockTo;
        private CursorLockMode _cursorLockMode = CursorLockMode.None;

        // Viewport scaling variables
        private int _defaultScaleActiveIndex = 0;
        private int _customScaleActiveIndex = -1;
        private float _viewportAspectRatio = 1;
        private float _windowAspectRatio = 1;
        private bool _useAspect = false;
        private bool _freeAspect = true;

        private List<PlayModeFocusOptions> _focusOptions = new List<PlayModeFocusOptions>()
        {
            new PlayModeFocusOptions
            {
                Name = "None",
                Tooltip = "Don't change focus.",
                FocusOption = InterfaceOptions.PlayModeFocus.None,
            },
            new PlayModeFocusOptions
            {
                Name = "Game Window",
                Tooltip = "Focus the Game Window.",
                FocusOption = InterfaceOptions.PlayModeFocus.GameWindow,
            },
            new PlayModeFocusOptions
            {
                Name = "Game Window Then Restore",
                Tooltip = "Focus the Game Window. On play mode end restore focus to the previous window.",
                FocusOption = InterfaceOptions.PlayModeFocus.GameWindowThenRestore,
            },
        };

        /// <summary>
        /// Fired when the game window audio is muted.
        /// </summary>
        public event Action MuteAudio;

        /// <summary>
        /// Fired when the game window master audio volume is changed.
        /// </summary>
        public event Action<float> MasterVolumeChanged;

        /// <summary>
        /// Gets the viewport.
        /// </summary>
        public RenderOutputControl Viewport => _viewport;

        /// <summary>
        /// Gets or sets a value indicating whether show game GUI in the view or keep it hidden.
        /// </summary>
        public bool ShowGUI
        {
            get => _showGUI;
            set
            {
                if (value != _showGUI)
                {
                    _showGUI = value;
                    _guiRoot.Visible = value;
                }
            }
        }

        /// <summary>
        /// Gets or sets a value indicating whether allow editing game GUI in the view or keep it visible-only.
        /// </summary>
        public bool EditGUI
        {
            get => _editGUI;
            set
            {
                if (value != _editGUI)
                {
                    _editGUI = value;
                    _guiRoot.Editable = value;
                }
            }
        }

        /// <summary>
        /// Gets or sets a value indicating whether show Debug Draw shapes in the view or keep it hidden.
        /// </summary>
        public bool ShowDebugDraw
        {
            get => _showDebugDraw;
            set => _showDebugDraw = value;
        }


        /// <summary>
        /// Gets or set a value indicating whether Audio is muted.
        /// </summary>
        public bool AudioMuted
        {
            get => _audioMuted;
            set
            {
                Audio.MasterVolume = value ? 0 : AudioVolume;
                _audioMuted = value;
                MuteAudio?.Invoke();
            }
        }

        /// <summary>
        /// Gets or sets a value that set the audio volume.
        /// </summary>
        public float AudioVolume
        {
            get => _audioVolume;
            set
            {
                if (!AudioMuted)
                    Audio.MasterVolume = value;
                _audioVolume = value;
                MasterVolumeChanged?.Invoke(value);
            }
        }

        /// <summary>
        /// Gets or sets a value indicating whether the game window is maximized (only in play mode).
        /// </summary>
        private bool IsMaximized
        {
            get => _isMaximized;
            set
            {
                if (_isMaximized == value)
                    return;
                _isMaximized = value;
                if (value)
                {
                    IsFloating = true;
                    var rootWindow = RootWindow;
                    rootWindow.Maximize();
                }
                else
                {
                    IsFloating = false;
                }
            }
        }

        /// <summary>
        /// Gets or sets a value indicating whether the game window is floating (popup, only in play mode).
        /// </summary>
        private bool IsFloating
        {
            get => _isFloating;
            set
            {
                if (_isFloating == value)
                    return;
                _isFloating = value;
                var rootWindow = RootWindow;
                if (value)
                {
                    _maximizeRestoreDockTo = _dockedTo;
                    _maximizeRestoreDockState = _dockedTo.TryGetDockState(out _);
                    if (_maximizeRestoreDockState != GUI.Docking.DockState.Float)
                    {
                        var monitorBounds = Platform.GetMonitorBounds(PointToScreen(Size * 0.5f));
                        var size = DefaultSize;
                        var location = monitorBounds.Location + monitorBounds.Size * 0.5f - size * 0.5f;
                        ShowFloating(location, size, WindowStartPosition.Manual);
                    }
                }
                else
                {
                    // Restore
                    if (rootWindow != null)
                        rootWindow.Restore();
                    if (_maximizeRestoreDockTo != null && _maximizeRestoreDockTo.IsDisposing)
                        _maximizeRestoreDockTo = null;
                    Show(_maximizeRestoreDockState, _maximizeRestoreDockTo);
                }
            }
        }

        /// <summary>
        /// Gets or sets a value indicating whether the game window is borderless (only in play mode).
        /// </summary>
        private bool IsBorderless
        {
            get => _isBorderless;
            set
            {
                if (_isBorderless == value)
                    return;
                _isBorderless = value;
                if (value)
                {
                    IsFloating = true;
                    var rootWindow = RootWindow;
                    var monitorBounds = Platform.GetMonitorBounds(rootWindow.RootWindow.Window.ClientPosition);
                    rootWindow.Window.Position = monitorBounds.Location;
                    rootWindow.Window.SetBorderless(true);
                    rootWindow.Window.ClientSize = monitorBounds.Size;
                }
                else
                {
                    IsFloating = false;
                }
            }
        }

        /// <summary>
        /// Gets or sets a value indicating whether center mouse position on window focus in play mode. Helps when working with games that lock mouse cursor.
        /// </summary>
        public bool CenterMouseOnFocus { get; set; }

        /// <summary>
        /// Gets or sets a value indicating what panel should be focused when play mode start.
        /// </summary>
        public InterfaceOptions.PlayModeFocus FocusOnPlayOption { get; set; }

        private class PlayModeFocusOptions
        {
            /// <summary>
            /// The name.
            /// </summary>
            public string Name;

            /// <summary>
            /// The tooltip.
            /// </summary>
            public string Tooltip;

            /// <summary>
            /// The type of focus.
            /// </summary>
            public InterfaceOptions.PlayModeFocus FocusOption;

            /// <summary>
            /// If the option is active.
            /// </summary>
            public bool Active;
        }

        /// <summary>
        /// Root control for game UI preview in Editor. Supports basic UI editing via <see cref="UIEditorRoot"/>.
        /// </summary>
        private class GameRoot : UIEditorRoot
        {
            internal bool Editable = true;
            public override bool EnableInputs => !Time.GamePaused && Editor.IsPlayMode;
            public override bool EnableSelecting => (!Editor.IsPlayMode || Time.GamePaused) && Editable;
            public override TransformGizmo TransformGizmo => Editor.Instance.MainTransformGizmo;
        }

        /// <summary>
        /// Initializes a new instance of the <see cref="GameWindow"/> class.
        /// </summary>
        /// <param name="editor">The editor.</param>
        public GameWindow(Editor editor)
        : base(editor, true, ScrollBars.None)
        {
            Title = "Game";
            Icon = editor.Icons.Play64;
            AutoFocus = true;

            var task = MainRenderTask.Instance;

            // Setup viewport
            _viewport = new RenderOutputControl(task)
            {
                AnchorPreset = AnchorPresets.StretchAll,
                Offsets = Margin.Zero,
                AutoFocus = false,
                Parent = this
            };
            task.PostRender += OnPostRender;

            // Override the game GUI root
            _guiRoot = new GameRoot
            {
                Parent = _viewport
            };
            RootControl.GameRoot = _guiRoot.UIRoot;

            SizeChanged += control => { ResizeViewport(); };

            Editor.StateMachine.PlayingState.SceneDuplicating += PlayingStateOnSceneDuplicating;
            Editor.StateMachine.PlayingState.SceneRestored += PlayingStateOnSceneRestored;

            // Link editor options
            Editor.Options.OptionsChanged += OnOptionsChanged;
            OnOptionsChanged(Editor.Options.Options);

            InputActions.Add(options => options.TakeScreenshot, () => Screenshot.Capture(string.Empty));
            InputActions.Add(options => options.DebuggerUnlockMouse, UnlockMouseInPlay);
            InputActions.Add(options => options.ToggleFullscreen, () => { if (Editor.IsPlayMode) IsMaximized = !IsMaximized; });
            InputActions.Add(options => options.Play, Editor.Instance.Simulation.DelegatePlayOrStopPlayInEditor);
            InputActions.Add(options => options.Pause, Editor.Instance.Simulation.RequestResumeOrPause);
            InputActions.Add(options => options.StepFrame, Editor.Instance.Simulation.RequestPlayOneFrame);
#if USE_PROFILER
            InputActions.Add(options => options.ProfilerStartStop, () =>
            {
                bool recording = !Editor.Instance.Windows.ProfilerWin.LiveRecording;
                Editor.Instance.Windows.ProfilerWin.LiveRecording = recording;
                Editor.Instance.UI.AddStatusMessage($"Profiling {(recording ? "started" : "stopped")}.");
            });
            InputActions.Add(options => options.ProfilerClear, () =>
            {
                Editor.Instance.Windows.ProfilerWin.Clear();
                Editor.Instance.UI.AddStatusMessage("Profiling results cleared.");
            });
#endif
            InputActions.Add(options => options.Save, () =>
            {
                if (Editor.IsPlayMode)
                    return;
                Editor.Instance.SaveAll();
            });
            InputActions.Add(options => options.Undo, () =>
            {
                if (Editor.IsPlayMode)
                    return;
                Editor.Instance.PerformUndo();
                Focus();
            });
            InputActions.Add(options => options.Redo, () =>
            {
                if (Editor.IsPlayMode)
                    return;
                Editor.Instance.PerformRedo();
                Focus();
            });
            InputActions.Add(options => options.Cut, () =>
            {
                if (Editor.IsPlayMode)
                    return;
                Editor.Instance.SceneEditing.Cut();
            });
            InputActions.Add(options => options.Copy, () =>
            {
                if (Editor.IsPlayMode)
                    return;
                Editor.Instance.SceneEditing.Copy();
            });
            InputActions.Add(options => options.Paste, () =>
            {
                if (Editor.IsPlayMode)
                    return;
                Editor.Instance.SceneEditing.Paste();
            });
            InputActions.Add(options => options.Duplicate, () =>
            {
                if (Editor.IsPlayMode)
                    return;
                Editor.Instance.SceneEditing.Duplicate();
            });
            InputActions.Add(options => options.Delete, () =>
            {
                if (Editor.IsPlayMode)
                    return;
                Editor.Instance.SceneEditing.Delete();
            });
            InputActions.Add(options => options.FocusConsoleCommand, () => Editor.Instance.Windows.OutputLogWin.FocusCommand());
        }

        private void ChangeViewportRatio(UIModule.ViewportScaleOption v)
        {
            if (v == null)
                return;

            if (v.Size.Y <= 0 || v.Size.X <= 0)
            {
                return;
            }

            if (string.Equals(v.Label, "Free Aspect", StringComparison.Ordinal) && v.Size == new Int2(1, 1))
            {
                _freeAspect = true;
                _useAspect = true;
            }
            else
            {
                switch (v.ScaleType)
                {
                case UIModule.ViewportScaleOption.ViewportScaleType.Aspect:
                    _useAspect = true;
                    _freeAspect = false;
                    break;
                case UIModule.ViewportScaleOption.ViewportScaleType.Resolution:
                    _useAspect = false;
                    _freeAspect = false;
                    break;
                }
            }

            _viewportAspectRatio = (float)v.Size.X / v.Size.Y;

            if (!_freeAspect)
            {
                if (!_useAspect)
                {
                    _viewport.KeepAspectRatio = true;
                    _viewport.CustomResolution = new Int2(v.Size.X, v.Size.Y);
                }
                else
                {
                    _viewport.CustomResolution = new Int2?();
                    _viewport.KeepAspectRatio = true;
                }
            }
            else
            {
                _viewport.CustomResolution = new Int2?();
                _viewport.KeepAspectRatio = false;
            }

            ResizeViewport();
        }

        private void ResizeViewport()
        {
            if (!_freeAspect)
            {
                _windowAspectRatio = Width / Height;
            }
            else
            {
                _windowAspectRatio = 1;
            }

            var scaleWidth = _viewportAspectRatio / _windowAspectRatio;
            var scaleHeight = _windowAspectRatio / _viewportAspectRatio;

            if (scaleHeight < 1)
            {
                _viewport.Bounds = new Rectangle(0, Height * (1 - scaleHeight) / 2, Width, Height * scaleHeight);
            }
            else
            {
                _viewport.Bounds = new Rectangle(Width * (1 - scaleWidth) / 2, 0, Width * scaleWidth, Height);
            }
            _viewport.SyncBackbufferSize();
            PerformLayout();
        }

        private void OnPostRender(GPUContext context, ref RenderContext renderContext)
        {
            // Debug Draw shapes
            if (_showDebugDraw)
            {
                var task = _viewport.Task;

                // Draw actors debug shapes manually if editor viewport is hidden (game viewport task is always rendered before editor viewports)
                var editWindowViewport = Editor.Windows.EditWin.Viewport;
                if (editWindowViewport.Task.LastUsedFrame != Engine.FrameCount)
                {
                    var drawDebugData = editWindowViewport.DebugDrawData;
                    drawDebugData.Clear();
                    var selectedParents = editWindowViewport.TransformGizmo.SelectedParents;
                    if (selectedParents.Count > 0)
                    {
                        for (int i = 0; i < selectedParents.Count; i++)
                        {
                            if (selectedParents[i].IsActiveInHierarchy)
                                selectedParents[i].OnDebugDraw(drawDebugData);
                        }
                    }
                    drawDebugData.DrawActors(true);
                }

                DebugDraw.Draw(ref renderContext, task.OutputView);
            }
        }

        private void OnOptionsChanged(EditorOptions options)
        {
            CenterMouseOnFocus = options.Interface.CenterMouseOnGameWinFocus;
            FocusOnPlayOption = options.Interface.FocusOnPlayMode;
        }

        private void PlayingStateOnSceneDuplicating()
        {
            // Remove remaining GUI controls so loaded scene can add own GUI
            //_guiRoot.DisposeChildren();

            // Show GUI
            //_guiRoot.Visible = _showGUI;
        }

        private void PlayingStateOnSceneRestored()
        {
            // Remove remaining GUI controls so loaded scene can add own GUI
            //_guiRoot.DisposeChildren();

            // Hide GUI
            //_guiRoot.Visible = false;
        }

        /// <inheritdoc />
        protected override bool CanOpenContentFinder => !Editor.IsPlayMode;

        /// <inheritdoc />
        protected override bool CanUseNavigation => false;

        /// <inheritdoc />
        public override void OnPlayBegin()
        {
            _gameStartTime = Time.UnscaledGameTime;
        }

        /// <inheritdoc />
        public override void OnPlayEnd()
        {
            IsFloating = false;
            IsMaximized = false;
            IsBorderless = false;
            Cursor = CursorType.Default;
            Screen.CursorLock = CursorLockMode.None;
            if (Screen.MainWindow.IsMouseTracking)
                Screen.MainWindow.EndTrackingMouse();
            RootControl.GameRoot.EndMouseCapture();
        }

        /// <inheritdoc />
        public override void OnMouseLeave()
        {
            base.OnMouseLeave();

            // Remove focus from game window when mouse moves out and the cursor is hidden during game
            if (ContainsFocus && Parent != null && Editor.IsPlayMode && !Screen.CursorVisible && Screen.CursorLock == CursorLockMode.None)
            {
                Parent.Focus();
            }
        }

        /// <inheritdoc />
        public override void OnShowContextMenu(ContextMenu menu)
        {
            base.OnShowContextMenu(menu);

            // Focus on play
            {
                var pfMenu = menu.AddChildMenu("Focus On Play Override").ContextMenu;

                GenerateFocusOptionsContextMenu(pfMenu);

                pfMenu.AddSeparator();

                var button = pfMenu.AddButton("Remove override");
                button.TooltipText = "Reset the override to the value set in the editor options.";
                button.Clicked += () => FocusOnPlayOption = Editor.Instance.Options.Options.Interface.FocusOnPlayMode;
            }

            menu.AddSeparator();

            // Viewport Brightness
            {
                var brightness = menu.AddButton("Viewport Brightness");
                brightness.CloseMenuOnClick = false;
                var brightnessValue = new FloatValueBox(_viewport.Brightness, 140, 2, 50.0f, 0.001f, 10.0f, 0.001f)
                {
                    Parent = brightness
                };
                brightnessValue.ValueChanged += () => _viewport.Brightness = brightnessValue.Value;
            }

            // Viewport Resolution
            {
                var resolution = menu.AddButton("Viewport Resolution");
                resolution.CloseMenuOnClick = false;
                var resolutionValue = new FloatValueBox(_viewport.ResolutionScale, 140, 2, 50.0f, 0.1f, 4.0f, 0.001f)
                {
                    Parent = resolution
                };
                resolutionValue.ValueChanged += () => _viewport.ResolutionScale = resolutionValue.Value;
            }

            // Viewport aspect ratio
            {
                var vsMenu = menu.AddChildMenu("Viewport Size").ContextMenu;
                Editor.UI.CreateViewportSizingContextMenu(vsMenu, _defaultScaleActiveIndex, _customScaleActiveIndex, false, ChangeViewportRatio, (a, b) =>
                {
                    _defaultScaleActiveIndex = a;
                    _customScaleActiveIndex = b;
                });
            }

            // Take Screenshot
            {
                var takeScreenshot = menu.AddButton("Take Screenshot");
                takeScreenshot.Clicked += TakeScreenshot;
            }

            menu.AddSeparator();

            // Show GUI
            {
                var button = menu.AddButton("Show GUI");
                button.CloseMenuOnClick = false;
                var checkbox = new CheckBox(140, 2, ShowGUI) { Parent = button };
                checkbox.StateChanged += x => ShowGUI = x.Checked;
            }

            // Edit GUI
            {
                var button = menu.AddButton("Edit GUI");
                var checkbox = new CheckBox(140, 2, EditGUI) { Parent = button };
                checkbox.StateChanged += x => EditGUI = x.Checked;
            }

            // Show Debug Draw
            {
                var button = menu.AddButton("Show Debug Draw");
                button.CloseMenuOnClick = false;
                var checkbox = new CheckBox(140, 2, ShowDebugDraw) { Parent = button };
                checkbox.StateChanged += x => ShowDebugDraw = x.Checked;
            }

            // Clear Debug Draw
            if (DebugDraw.CanClear())
            {
                var button = menu.AddButton("Clear Debug Draw");
                button.CloseMenuOnClick = false;
                button.Clicked += () => DebugDraw.Clear();
            }

            menu.AddSeparator();

            // Mute Audio
            {
                var button = menu.AddButton("Mute Audio");
                button.CloseMenuOnClick = false;
                var checkbox = new CheckBox(140, 2, AudioMuted) { Parent = button };
                checkbox.StateChanged += x => AudioMuted = x.Checked;
            }

            // Audio Volume
            {
                var button = menu.AddButton("Audio Volume");
                button.CloseMenuOnClick = false;
                var slider = new FloatValueBox(AudioVolume, 140, 2, 50, 0, 1) { Parent = button };
                slider.ValueChanged += () => AudioVolume = slider.Value;
            }

            menu.MinimumWidth = 200;
            menu.AddSeparator();
        }

        private void GenerateFocusOptionsContextMenu(ContextMenu pfMenu)
        {
            foreach (PlayModeFocusOptions f in _focusOptions)
            {
                f.Active = f.FocusOption == FocusOnPlayOption;

                var button = pfMenu.AddButton(f.Name);
                button.CloseMenuOnClick = false;
                button.Tag = f;
                button.TooltipText = f.Tooltip;
                button.Icon = f.Active ? Style.Current.CheckBoxTick : SpriteHandle.Invalid;
                button.Clicked += () =>
                {
                    foreach (var child in pfMenu.Items)
                    {
                        if (child is ContextMenuButton cmb && cmb.Tag is PlayModeFocusOptions p)
                        {
                            if (cmb == button)
                            {
                                p.Active = true;
                                button.Icon = Style.Current.CheckBoxTick;
                                FocusOnPlayOption = p.FocusOption;
                            }
                            else if (p.Active)
                            {
                                cmb.Icon = SpriteHandle.Invalid;
                                p.Active = false;
                            }
                        }
                    }
                };
            }
        }

        /// <inheritdoc />
        public override void Draw()
        {
            base.Draw();

            if (Camera.MainCamera == null)
            {
                var style = Style.Current;
                Render2D.DrawText(style.FontLarge, "No camera", new Rectangle(Float2.Zero, Size), style.ForegroundDisabled, TextAlignment.Center, TextAlignment.Center);
            }

            // Play mode hints and overlay
            if (Editor.StateMachine.IsPlayMode)
            {
                var style = Style.Current;
                float time = Time.UnscaledGameTime - _gameStartTime;
                float timeout = 3.0f;
                float fadeOutTime = 1.0f;
                float animTime = time - timeout;
                if (animTime < 0)
                {
                    var alpha = Mathf.Saturate(-animTime / fadeOutTime);
                    var rect = new Rectangle(new Float2(6), Size - 12);
                    var text = $"Press {Editor.Options.Options.Input.DebuggerUnlockMouse} to unlock the mouse";
                    Render2D.DrawText(style.FontSmall, text, rect + new Float2(1.0f), style.Background * alpha, TextAlignment.Near, TextAlignment.Far);
                    Render2D.DrawText(style.FontSmall, text, rect, style.Foreground * alpha, TextAlignment.Near, TextAlignment.Far);
                }

                timeout = 1.0f;
                fadeOutTime = 0.6f;
                animTime = time - timeout;
                if (animTime < 0)
                {
                    float alpha = Mathf.Saturate(-animTime / fadeOutTime);
                    Render2D.DrawRectangle(new Rectangle(new Float2(4), Size - 8), style.SelectionBorder * alpha);
                }

                // Add overlay during debugger breakpoint hang
                if (Editor.Simulation.IsDuringBreakpointHang)
                {
                    var bounds = new Rectangle(Float2.Zero, Size);
                    Render2D.FillRectangle(bounds, new Color(0.0f, 0.0f, 0.0f, 0.2f));
                    Render2D.DrawText(Style.Current.FontLarge, "Debugger breakpoint hit...", bounds, Color.White, TextAlignment.Center, TextAlignment.Center);
                }
            }
        }

        /// <summary>
        /// Unlocks the mouse if game window is focused during play mode.
        /// </summary>
        public void UnlockMouseInPlay()
        {
            if (Editor.StateMachine.IsPlayMode)
            {
                // Cache cursor
                _cursorVisible = Screen.CursorVisible;
                _cursorLockMode = Screen.CursorLock;
                Screen.CursorVisible = true;
                if (Screen.CursorLock == CursorLockMode.Clipped || Screen.CursorLock == CursorLockMode.Locked)
                    Screen.CursorLock = CursorLockMode.None;

                // Defocus
                _isUnlockingMouse = true;
                Focus(null);
                _isUnlockingMouse = false;
                Editor.Windows.MainWindow.Focus();
                if (Editor.Windows.PropertiesWin.IsDocked)
                    Editor.Windows.PropertiesWin.Focus();
            }
        }

        /// <summary>
        /// Focuses the game viewport. Shows the window if hidden or unselected.
        /// </summary>
        public void FocusGameViewport()
        {
            if (!IsDocked)
            {
                ShowFloating();
            }
            else if (!IsSelected)
            {
                SelectTab(false);
                RootWindow?.Window?.Focus();
            }
            Focus();
        }

        /// <summary>
        /// Apply the selected window mode to the game window.
        /// </summary>
        /// <param name="mode"></param>
        public void SetWindowMode(InterfaceOptions.GameWindowMode mode)
        {
            switch (mode)
            {
            case InterfaceOptions.GameWindowMode.Docked:
                break;
            case InterfaceOptions.GameWindowMode.PopupWindow:
                IsFloating = true;
                break;
            case InterfaceOptions.GameWindowMode.MaximizedWindow:
                IsMaximized = true;
                break;
            case InterfaceOptions.GameWindowMode.BorderlessWindow:
                IsBorderless = true;
                break;
            default: throw new ArgumentOutOfRangeException(nameof(mode), mode, null);
            }
        }

        /// <summary>
        /// Takes the screenshot of the current viewport.
        /// </summary>
        public void TakeScreenshot()
        {
            Screenshot.Capture(_viewport.Task);
        }

        /// <summary>
        /// Takes the screenshot of the current viewport.
        /// </summary>
        /// <param name="path">The output file path.</param>
        public void TakeScreenshot(string path)
        {
            Screenshot.Capture(_viewport.Task, path);
        }

        /// <inheritdoc />
        public override bool OnKeyDown(KeyboardKeys key)
        {
            // Prevent closing the game window tab during a play session
            if (Editor.StateMachine.IsPlayMode && Editor.Options.Options.Input.CloseTab.Process(this, key))
            {
                return true;
            }

            return base.OnKeyDown(key);
        }

        /// <inheritdoc />
        public override void OnStartContainsFocus()
        {
            base.OnStartContainsFocus();

            if (Editor.StateMachine.IsPlayMode && !Editor.StateMachine.PlayingState.IsPaused)
            {
                // Make sure the cursor is always in the viewport when cursor is locked
                bool forceCenter = _cursorLockMode != CursorLockMode.None && !IsMouseOver;

                // Center mouse in play mode
                if (CenterMouseOnFocus || forceCenter)
                {
                    var center = PointToWindow(Size * 0.5f);
                    Root.MousePosition = center;
                }

                // Restore cursor
                if (_cursorLockMode != CursorLockMode.None)
                    Screen.CursorLock = _cursorLockMode;
                if (!_cursorVisible)
                    Screen.CursorVisible = false;
            }
        }

        /// <inheritdoc />
        public override void OnEndContainsFocus()
        {
            base.OnEndContainsFocus();

            if (!_isUnlockingMouse)
            {
                // Cache cursor
                _cursorVisible = Screen.CursorVisible;
                _cursorLockMode = Screen.CursorLock;

                // Restore cursor state, could be hidden or locked by the game
                if (!_cursorVisible)
                    Screen.CursorVisible = true;
<<<<<<< HEAD
                Screen.CursorLock = CursorLockMode.None;
            }
=======
>>>>>>> d93c32db

                if (Editor.IsPlayMode && IsDocked && IsSelected && RootWindow.FocusedControl == null)
                {
                    // Game UI cleared focus so regain it to maintain UI navigation just like game window does
                    FlaxEngine.Scripting.InvokeOnUpdate(Focus);
                }
            }
        }

        /// <inheritdoc />
        public override Control OnNavigate(NavDirection direction, Float2 location, Control caller, List<Control> visited)
        {
            // Block leaking UI navigation focus outside the game window
            if (IsFocused && caller != this)
            {
                // Pick the first UI control if game UI is not focused yet
                foreach (var child in _guiRoot.Children)
                {
                    if (child.Visible)
                        return child.OnNavigate(direction, Float2.Zero, this, visited);
                }
            }
            return null;
        }

        /// <inheritdoc />
        public override bool OnMouseDown(Float2 location, MouseButton button)
        {
            var result = base.OnMouseDown(location, button);

            // Catch user focus
            if (!ContainsFocus)
                Focus();

            return result;
        }

        /// <inheritdoc />
        public override bool UseLayoutData => true;

        /// <inheritdoc />
        public override void OnLayoutSerialize(XmlWriter writer)
        {
            writer.WriteAttributeString("ShowGUI", ShowGUI.ToString());
            writer.WriteAttributeString("EditGUI", EditGUI.ToString());
            writer.WriteAttributeString("ShowDebugDraw", ShowDebugDraw.ToString());
            writer.WriteAttributeString("DefaultViewportScalingIndex", _defaultScaleActiveIndex.ToString());
            writer.WriteAttributeString("CustomViewportScalingIndex", _customScaleActiveIndex.ToString());
        }

        /// <inheritdoc />
        public override void OnLayoutDeserialize(XmlElement node)
        {
            if (bool.TryParse(node.GetAttribute("ShowGUI"), out bool value1))
                ShowGUI = value1;
            if (bool.TryParse(node.GetAttribute("EditGUI"), out value1))
                EditGUI = value1;
            if (bool.TryParse(node.GetAttribute("ShowDebugDraw"), out value1))
                ShowDebugDraw = value1;
            if (int.TryParse(node.GetAttribute("DefaultViewportScalingIndex"), out int value2))
                _defaultScaleActiveIndex = value2;
            if (int.TryParse(node.GetAttribute("CustomViewportScalingIndex"), out value2))
                _customScaleActiveIndex = value2;

            if (_defaultScaleActiveIndex != -1)
            {
                var options = Editor.UI.DefaultViewportScaleOptions;
                if (options.Count > _defaultScaleActiveIndex)
                    ChangeViewportRatio(options[_defaultScaleActiveIndex]);
                else
                    _defaultScaleActiveIndex = 0;
            }
            
            if (_customScaleActiveIndex != -1)
            {
                var options = Editor.UI.CustomViewportScaleOptions;
                if (options.Count > _customScaleActiveIndex)
                    ChangeViewportRatio(options[_customScaleActiveIndex]);
                else
                {
                    _defaultScaleActiveIndex = 0;
                    _customScaleActiveIndex = -1;
                }
            }
        }

        /// <inheritdoc />
        public override void OnLayoutDeserialize()
        {
            ShowGUI = true;
            EditGUI = true;
            ShowDebugDraw = false;
        }
    }
}<|MERGE_RESOLUTION|>--- conflicted
+++ resolved
@@ -888,11 +888,7 @@
                 // Restore cursor state, could be hidden or locked by the game
                 if (!_cursorVisible)
                     Screen.CursorVisible = true;
-<<<<<<< HEAD
                 Screen.CursorLock = CursorLockMode.None;
-            }
-=======
->>>>>>> d93c32db
 
                 if (Editor.IsPlayMode && IsDocked && IsSelected && RootWindow.FocusedControl == null)
                 {
