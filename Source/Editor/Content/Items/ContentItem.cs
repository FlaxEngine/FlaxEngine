// Copyright (c) 2012-2023 Wojciech Figat. All rights reserved.

using System;
using System.Collections.Generic;
using System.IO;
using System.Text;
using FlaxEditor.Content.GUI;
using FlaxEditor.GUI.Drag;
using FlaxEngine;
using FlaxEngine.Assertions;
using FlaxEngine.GUI;

namespace FlaxEditor.Content
{
    /// <summary>
    /// Content item types.
    /// </summary>
    [HideInEditor]
    public enum ContentItemType
    {
        /// <summary>
        /// The binary or text asset.
        /// </summary>
        Asset,

        /// <summary>
        /// The directory.
        /// </summary>
        Folder,

        /// <summary>
        /// The script file.
        /// </summary>
        Script,

        /// <summary>
        /// The scene file.
        /// </summary>
        Scene,

        /// <summary>
        /// The other type.
        /// </summary>
        Other,
    }

    /// <summary>
    /// Content item filter types used for searching.
    /// </summary>
    [HideInEditor]
    public enum ContentItemSearchFilter
    {
        /// <summary>
        /// The model.
        /// </summary>
        Model,

        /// <summary>
        /// The skinned model.
        /// </summary>
        SkinnedModel,

        /// <summary>
        /// The material.
        /// </summary>
        Material,

        /// <summary>
        /// The texture.
        /// </summary>
        Texture,

        /// <summary>
        /// The scene.
        /// </summary>
        Scene,

        /// <summary>
        /// The prefab.
        /// </summary>
        Prefab,

        /// <summary>
        /// The script.
        /// </summary>
        Script,

        /// <summary>
        /// The audio.
        /// </summary>
        Audio,

        /// <summary>
        /// The animation.
        /// </summary>
        Animation,

        /// <summary>
        /// The json.
        /// </summary>
        Json,

        /// <summary>
        /// The particles.
        /// </summary>
        Particles,

        /// <summary>
        /// The shader source files.
        /// </summary>
        Shader,

        /// <summary>
        /// The other.
        /// </summary>
        Other,
    }

    /// <summary>
    /// Interface for objects that can reference the content items in order to receive events from them.
    /// </summary>
    [HideInEditor]
    public interface IContentItemOwner
    {
        /// <summary>
        /// Called when referenced item gets deleted (asset unloaded, file deleted, etc.).
        /// Item should not be used after that.
        /// </summary>
        /// <param name="item">The item.</param>
        void OnItemDeleted(ContentItem item);

        /// <summary>
        /// Called when referenced item gets renamed (filename change, path change, etc.)
        /// </summary>
        /// <param name="item">The item.</param>
        void OnItemRenamed(ContentItem item);

        /// <summary>
        /// Called when item gets reimported or reloaded.
        /// </summary>
        /// <param name="item">The item.</param>
        void OnItemReimported(ContentItem item);

        /// <summary>
        /// Called when referenced item gets disposed (editor closing, database internal changes, etc.).
        /// Item should not be used after that.
        /// </summary>
        /// <param name="item">The item.</param>
        void OnItemDispose(ContentItem item);
    }

    /// <summary>
    /// Base class for all content items.
    /// Item parent GUI control is always <see cref="ContentView"/> or null if not in a view.
    /// </summary>
    /// <seealso cref="FlaxEngine.GUI.Control" />
    [HideInEditor]
    public abstract class ContentItem : Control
    {
        /// <summary>
        /// The default margin size.
        /// </summary>
        public const int DefaultMarginSize = 4;

        /// <summary>
        /// The default text height.
        /// </summary>
        public const int DefaultTextHeight = 40;

        /// <summary>
        /// The default thumbnail size.
        /// </summary>
        public const int DefaultThumbnailSize = PreviewsCache.AssetIconSize;

        /// <summary>
        /// The default width.
        /// </summary>
        public const int DefaultWidth = (DefaultThumbnailSize + 2 * DefaultMarginSize);

        /// <summary>
        /// The default height.
        /// </summary>
        public const int DefaultHeight = (DefaultThumbnailSize + 2 * DefaultMarginSize + DefaultTextHeight);

        private ContentFolder _parentFolder;

        private bool _isMouseDown;
        private Float2 _mouseDownStartPos;
        private readonly List<IContentItemOwner> _references = new List<IContentItemOwner>(4);

        private SpriteHandle _thumbnail;
        private SpriteHandle _shadowIcon;

        /// <summary>
        /// Gets the type of the item.
        /// </summary>
        public abstract ContentItemType ItemType { get; }

        /// <summary>
        /// Gets the type of the item searching filter to use.
        /// </summary>
        public abstract ContentItemSearchFilter SearchFilter { get; }

        /// <summary>
        /// Gets a value indicating whether this instance is asset.
        /// </summary>
        public bool IsAsset => ItemType == ContentItemType.Asset;

        /// <summary>
        /// Gets a value indicating whether this instance is folder.
        /// </summary>
        public bool IsFolder => ItemType == ContentItemType.Folder;

        /// <summary>
        /// Gets a value indicating whether this instance can have children.
        /// </summary>
        public bool CanHaveChildren => ItemType == ContentItemType.Folder;

        /// <summary>
        /// Determines whether this item can be renamed.
        /// </summary>
        public virtual bool CanRename => true;

        /// <summary>
        /// Gets a value indicating whether this item can be dragged and dropped.
        /// </summary>
        public virtual bool CanDrag => Root != null;

        /// <summary>
        /// Gets a value indicating whether this <see cref="ContentItem"/> exists on drive.
        /// </summary>
        public virtual bool Exists => System.IO.File.Exists(Path);

        /// <summary>
        /// Gets the parent folder.
        /// </summary>
        public ContentFolder ParentFolder
        {
            get => _parentFolder;
            set
            {
                if (_parentFolder == value)
                    return;

                // Remove from old
                _parentFolder?.Children.Remove(this);

                // Link
                _parentFolder = value;

                // Add to new
                _parentFolder?.Children.Add(this);

                OnParentFolderChanged();
            }
        }

        /// <summary>
        /// Gets the path to the item.
        /// </summary>
        public string Path { get; private set; }

        /// <summary>
        /// Gets the item file name (filename with extension).
        /// </summary>
        public string FileName { get; internal set; }

        /// <summary>
        /// Gets the item short name (filename without extension).
        /// </summary>
        public string ShortName { get; internal set; }

        /// <summary>
        /// Gets the asset name relative to the project root folder (without asset file extension)
        /// </summary>
        public string NamePath => FlaxEditor.Utilities.Utils.GetAssetNamePath(Path);

        /// <summary>
        /// Gets the content item type description (for UI).
        /// </summary>
        public abstract string TypeDescription { get; }

        /// <summary>
        /// Gets the default name of the content item thumbnail. Returns null if not used.
        /// </summary>
        public virtual SpriteHandle DefaultThumbnail => SpriteHandle.Invalid;

        /// <summary>
        /// Gets a value indicating whether this item has default thumbnail.
        /// </summary>
        public bool HasDefaultThumbnail => DefaultThumbnail.IsValid;

        /// <summary>
        /// Gets or sets the item thumbnail. Warning, thumbnail may not be available if item has no references (<see cref="ReferencesCount"/>).
        /// </summary>
        public SpriteHandle Thumbnail
        {
            get => _thumbnail;
            set => _thumbnail = value;
        }

        /// <summary>
        /// True if force show file extension.
        /// </summary>
        public bool ShowFileExtension;

        /// <summary>
        /// Initializes a new instance of the <see cref="ContentItem"/> class.
        /// </summary>
        /// <param name="path">The path to the item.</param>
        protected ContentItem(string path)
        : base(0, 0, DefaultWidth, DefaultHeight)
        {
            // Set path
            Path = path;
            FileName = System.IO.Path.GetFileName(path);
            ShortName = System.IO.Path.GetFileNameWithoutExtension(path);
        }

        /// <summary>
        /// Updates the item path. Use with caution or even don't use it. It's dangerous.
        /// </summary>
        /// <param name="value">The new path.</param>
        internal virtual void UpdatePath(string value)
        {
            Assert.AreNotEqual(Path, value);

            // Set path
            Path = StringUtils.NormalizePath(value);
            FileName = System.IO.Path.GetFileName(value);
            ShortName = System.IO.Path.GetFileNameWithoutExtension(value);

            // Fire event
            OnPathChanged();
            for (int i = 0; i < _references.Count; i++)
            {
                _references[i].OnItemRenamed(this);
            }
        }

        /// <summary>
        /// Refreshes the item thumbnail.
        /// </summary>
        public virtual void RefreshThumbnail()
        {
            // Skip if item has default thumbnail
            if (HasDefaultThumbnail)
                return;

            var thumbnails = Editor.Instance.Thumbnails;

            // Delete old thumbnail and remove it from the cache
            thumbnails.DeletePreview(this);

            // Request new one (if need to)
            if (_references.Count > 0)
            {
                thumbnails.RequestPreview(this);
            }
        }

        /// <summary>
        /// Updates the tooltip text text.
        /// </summary>
        public virtual void UpdateTooltipText()
        {
            var sb = new StringBuilder();
            OnBuildTooltipText(sb);
            if (sb.Length != 0 && sb[sb.Length - 1] == '\n')
            {
                // Remove new-line from end
                int sub = 1;
                if (sb.Length != 1 && sb[sb.Length - 2] == '\r')
                    sub = 2;
                sb.Length -= sub;
            }
            TooltipText = sb.ToString();
        }

        /// <summary>
        /// Called when building tooltip text.
        /// </summary>
        /// <param name="sb">The output string builder.</param>
        protected virtual void OnBuildTooltipText(StringBuilder sb)
        {
            sb.Append("Type: ").Append(TypeDescription).AppendLine();
            if (File.Exists(Path))
                sb.Append("Size: ").Append(Utilities.Utils.FormatBytesCount((int)new FileInfo(Path).Length)).AppendLine();
            sb.Append("Path: ").Append(Utilities.Utils.GetAssetNamePathWithExt(Path)).AppendLine();
        }

        /// <summary>
        /// Tries to find the item at the specified path.
        /// </summary>
        /// <param name="path">The path.</param>
        /// <returns>Found item or null if missing.</returns>
        public virtual ContentItem Find(string path)
        {
            return Path == path ? this : null;
        }

        /// <summary>
        /// Tries to find a specified item in the assets tree.
        /// </summary>
        /// <param name="item">The item.</param>
        /// <returns>True if has been found, otherwise false.</returns>
        public virtual bool Find(ContentItem item)
        {
            return this == item;
        }

        /// <summary>
        /// Tries to find the item with the specified id.
        /// </summary>
        /// <param name="id">The id.</param>
        /// <returns>Found item or null if missing.</returns>
        public virtual ContentItem Find(Guid id)
        {
            return null;
        }

        /// <summary>
        /// Tries to find script with the given name.
        /// </summary>
        /// <param name="scriptName">Name of the script.</param>
        /// <returns>Found script or null if missing.</returns>
        public virtual ScriptItem FindScriptWitScriptName(string scriptName)
        {
            return null;
        }

        /// <summary>
        /// Gets a value indicating whether draw item shadow.
        /// </summary>
        protected virtual bool DrawShadow => false;

        /// <summary>
        /// Gets the local space rectangle for element name text area.
        /// </summary>
        public Rectangle TextRectangle
        {
            get
            {
                // Skip when hidden
                if (!Visible)
                    return Rectangle.Empty;
                var view = Parent as ContentView;
                var size = Size;
                switch (view?.ViewType ?? ContentViewType.Tiles)
                {
                case ContentViewType.Tiles:
                {
                    var textHeight = DefaultTextHeight * size.X / DefaultWidth;
<<<<<<< HEAD
                    return new Rectangle(1, size.Y - textHeight + 2, size.X - 2, textHeight-2);
=======
                    return new Rectangle(0, size.Y - textHeight, size.X, textHeight);
>>>>>>> 963c12a7
                }
                case ContentViewType.List:
                {
                    var thumbnailSize = size.Y - 2 * DefaultMarginSize;
                    var textHeight = Mathf.Min(size.Y, 24.0f);
                    return new Rectangle(thumbnailSize + DefaultMarginSize * 2, (size.Y - textHeight) * 0.5f, size.X - textHeight - DefaultMarginSize * 3.0f, textHeight);
                }
                default: throw new ArgumentOutOfRangeException();
                }
            }
        }

        /// <summary>
        /// Draws the item thumbnail.
        /// </summary>
        /// <param name="rectangle">The thumbnail rectangle.</param>
        public void DrawThumbnail(ref Rectangle rectangle)
        {
            // Draw shadow
            if (DrawShadow)
            {
                const float thumbnailInShadowSize = 50.0f;
                var shadowRect = rectangle.MakeExpanded((DefaultThumbnailSize - thumbnailInShadowSize) * rectangle.Width / DefaultThumbnailSize * 1.3f);
                if (!_shadowIcon.IsValid)
                    _shadowIcon = Editor.Instance.Icons.AssetShadow128;
                Render2D.DrawSprite(_shadowIcon, shadowRect);
            }

            // Draw thumbnail
            if (_thumbnail.IsValid)
                Render2D.DrawSprite(_thumbnail, rectangle);
            else
                Render2D.FillRectangle(rectangle, Color.Black);
        }
        
        /// <summary>
        /// Draws the item thumbnail.
        /// </summary>
        /// <param name="rectangle">The thumbnail rectangle.</param>
        /// /// <param name="shadow">Whether or not to draw the shadow. Overrides DrawShadow.</param>
        public void DrawThumbnail(ref Rectangle rectangle, bool shadow)
        {
            // Draw shadow
            if (shadow)
            {
                const float thumbnailInShadowSize = 50.0f;
                var shadowRect = rectangle.MakeExpanded((DefaultThumbnailSize - thumbnailInShadowSize) * rectangle.Width / DefaultThumbnailSize * 1.3f);
                if (!_shadowIcon.IsValid)
                    _shadowIcon = Editor.Instance.Icons.AssetShadow128;
                Render2D.DrawSprite(_shadowIcon, shadowRect);
            }

            // Draw thumbnail
            if (_thumbnail.IsValid)
                Render2D.DrawSprite(_thumbnail, rectangle);
            else
                Render2D.FillRectangle(rectangle, Color.Black);
        }

        /// <summary>
        /// Gets the amount of references to that item.
        /// </summary>
        public int ReferencesCount => _references.Count;

        /// <summary>
        /// Adds the reference to the item.
        /// </summary>
        /// <param name="obj">The object.</param>
        public void AddReference(IContentItemOwner obj)
        {
            Assert.IsNotNull(obj);
            Assert.IsFalse(_references.Contains(obj));

            _references.Add(obj);

            // Check if need to generate preview
            if (_references.Count == 1 && !_thumbnail.IsValid)
            {
                RequestThumbnail();
            }
        }

        /// <summary>
        /// Removes the reference from the item.
        /// </summary>
        /// <param name="obj">The object.</param>
        public void RemoveReference(IContentItemOwner obj)
        {
            if (_references.Remove(obj))
            {
                // Check if need to release the preview
                if (_references.Count == 0 && _thumbnail.IsValid)
                {
                    ReleaseThumbnail();
                }
            }
        }

        /// <summary>
        /// Called when context menu is being prepared to show. Can be used to add custom options.
        /// </summary>
        /// <param name="menu">The menu.</param>
        public virtual void OnContextMenu(FlaxEditor.GUI.ContextMenu.ContextMenu menu)
        {
        }

        /// <summary>
        /// Called when item gets renamed or location gets changed (path modification).
        /// </summary>
        public virtual void OnPathChanged()
        {
        }

        /// <summary>
        /// Called when content item gets removed (by the user or externally).
        /// </summary>
        public virtual void OnDelete()
        {
            // Fire event
            while (_references.Count > 0)
            {
                var reference = _references[0];
                reference.OnItemDeleted(this);
                RemoveReference(reference);
            }

            // Release thumbnail
            if (_thumbnail.IsValid)
            {
                ReleaseThumbnail();
            }
        }

        /// <summary>
        /// Called when item parent folder gets changed.
        /// </summary>
        protected virtual void OnParentFolderChanged()
        {
        }

        /// <summary>
        /// Requests the thumbnail.
        /// </summary>
        protected void RequestThumbnail()
        {
            Editor.Instance.Thumbnails.RequestPreview(this);
        }

        /// <summary>
        /// Releases the thumbnail.
        /// </summary>
        protected void ReleaseThumbnail()
        {
            // Simply unlink sprite
            _thumbnail = SpriteHandle.Invalid;
        }

        /// <summary>
        /// Called when item gets reimported or reloaded.
        /// </summary>
        protected virtual void OnReimport()
        {
            for (int i = 0; i < _references.Count; i++)
                _references[i].OnItemReimported(this);
            RefreshThumbnail();
        }

        /// <summary>
        /// Does the drag and drop operation with this asset.
        /// </summary>
        protected virtual void DoDrag()
        {
            if (!CanDrag)
                return;

            DragData data;

            // Check if is selected
            if (Parent is ContentView view && view.IsSelected(this))
            {
                // Drag selected item
                data = DragItems.GetDragData(view.Selection);
            }
            else
            {
                // Drag single item
                data = DragItems.GetDragData(this);
            }

            // Start drag operation
            DoDragDrop(data);
        }

        /// <inheritdoc />
        protected override bool ShowTooltip => true;

        /// <inheritdoc />
        public override bool OnShowTooltip(out string text, out Float2 location, out Rectangle area)
        {
            UpdateTooltipText();
            var result = base.OnShowTooltip(out text, out _, out area);
            location = Size * new Float2(0.9f, 0.5f);
            return result;
        }

        /// <inheritdoc />
        public override void NavigationFocus()
        {
            base.NavigationFocus();

            if (IsFocused)
                (Parent as ContentView)?.Select(this);
        }

        /// <inheritdoc />
        public override void Draw()
        {
            var size = Size;
            var style = Style.Current;
            var view = Parent as ContentView;
            var isSelected = view.IsSelected(this);
            var clientRect = new Rectangle(Float2.Zero, size);
            var textRect = TextRectangle;
            Rectangle thumbnailRect;
            TextAlignment nameAlignment;
            switch (view.ViewType)
            {
            case ContentViewType.Tiles:
            {
                var thumbnailSize = size.X;
                thumbnailRect = new Rectangle(0, 0, thumbnailSize, thumbnailSize);
                nameAlignment = TextAlignment.Center;
                
                if (this is ContentFolder)
                {
                    // Small shadow
                    var shadowRect = new Rectangle(2, 2, clientRect.Width + 1, clientRect.Height + 1);
                    var color = Color.Black.AlphaMultiplied(0.2f);
                    Render2D.FillRectangle(shadowRect, color);
<<<<<<< HEAD
                    
=======
                    Render2D.FillRectangle(clientRect, style.Background.RGBMultiplied(1.25f));
>>>>>>> 963c12a7
                    
                    if (isSelected)
                        Render2D.FillRectangle(clientRect, Parent.ContainsFocus ? style.BackgroundSelected : style.LightBackground);
                    else if (IsMouseOver)
<<<<<<< HEAD
                        Render2D.FillRectangle(clientRect, style.BackgroundHighlighted.RGBMultiplied(0.75f));
                    else
                        Render2D.FillRectangle(clientRect, style.Background.RGBMultiplied(1.25f));
=======
                        Render2D.FillRectangle(clientRect, style.BackgroundHighlighted);

>>>>>>> 963c12a7
                    DrawThumbnail(ref thumbnailRect, false);
                }
                else
                {
<<<<<<< HEAD
                    nameAlignment = TextAlignment.Near;
=======
>>>>>>> 963c12a7
                    // Small shadow
                    var shadowRect = new Rectangle(2, 2, clientRect.Width + 1, clientRect.Height + 1);
                    var color = Color.Black.AlphaMultiplied(0.2f);
                    Render2D.FillRectangle(shadowRect, color);
<<<<<<< HEAD

                    var accentHeight = 2 * view.ViewScale;
                    var barRect = new Rectangle(0, thumbnailRect.Height - accentHeight, clientRect.Width, accentHeight);
                            
                    if (isSelected)
                        Render2D.FillRectangle(clientRect, Parent.ContainsFocus ? style.BackgroundSelected : style.LightBackground);
                    else if (IsMouseOver)
                        Render2D.FillRectangle(clientRect, style.BackgroundHighlighted);
                    else
                        Render2D.FillRectangle(clientRect, style.LightBackground);
                    Render2D.FillRectangle(barRect, Color.DimGray);
                    DrawThumbnail(ref thumbnailRect, false);
=======
                    
                    Render2D.FillRectangle(clientRect, style.Background.RGBMultiplied(1.25f));
                    Render2D.FillRectangle(TextRectangle, style.LightBackground);
                    
                    var accentHeight = 2 * view.ViewScale;
                    var barRect = new Rectangle(0, thumbnailRect.Height - accentHeight, clientRect.Width, accentHeight);
                    Render2D.FillRectangle(barRect, Color.DimGray);
                    
                    DrawThumbnail(ref thumbnailRect, false);
                    if (isSelected)
                    {
                        Render2D.FillRectangle(textRect, Parent.ContainsFocus ? style.BackgroundSelected : style.LightBackground);
                        Render2D.DrawRectangle(clientRect, Parent.ContainsFocus ? style.BackgroundSelected : style.LightBackground);
                    }
                    else if (IsMouseOver)
                    {
                        Render2D.FillRectangle(textRect, style.BackgroundHighlighted);
                        Render2D.DrawRectangle(clientRect, style.BackgroundHighlighted);
                    }
>>>>>>> 963c12a7
                }
                break;
            }
            case ContentViewType.List:
            {
                var thumbnailSize = size.Y - 2 * DefaultMarginSize;
                thumbnailRect = new Rectangle(DefaultMarginSize, DefaultMarginSize, thumbnailSize, thumbnailSize);
                nameAlignment = TextAlignment.Near;
                
                if (isSelected)
                    Render2D.FillRectangle(clientRect, Parent.ContainsFocus ? style.BackgroundSelected : style.LightBackground);
                else if (IsMouseOver)
                    Render2D.FillRectangle(clientRect, style.BackgroundHighlighted);
                
                DrawThumbnail(ref thumbnailRect);
                break;
            }
            default: throw new ArgumentOutOfRangeException();
            }
            
            // Draw short name
            Render2D.PushClip(ref textRect);
            Render2D.DrawText(style.FontMedium, ShowFileExtension || view.ShowFileExtensions ? FileName : ShortName, textRect, style.Foreground, nameAlignment, TextAlignment.Center, TextWrapping.WrapWords, 1f, 0.95f);
            Render2D.PopClip();
        }

        /// <inheritdoc />
        public override bool OnMouseDown(Float2 location, MouseButton button)
        {
            Focus();

            if (button == MouseButton.Left)
            {
                // Cache data
                _isMouseDown = true;
                _mouseDownStartPos = location;
            }

            return true;
        }

        /// <inheritdoc />
        public override bool OnMouseUp(Float2 location, MouseButton button)
        {
            if (button == MouseButton.Left && _isMouseDown)
            {
                // Clear flag
                _isMouseDown = false;

                // Fire event
                (Parent as ContentView).OnItemClick(this);
            }

            return base.OnMouseUp(location, button);
        }

        /// <inheritdoc />
        public override bool OnMouseDoubleClick(Float2 location, MouseButton button)
        {
            Focus();

            // Open
            (Parent as ContentView).OnItemDoubleClick(this);

            return true;
        }

        /// <inheritdoc />
        public override void OnMouseMove(Float2 location)
        {
            // Check if start drag and drop
            if (_isMouseDown && Float2.Distance(_mouseDownStartPos, location) > 10.0f)
            {
                // Clear flag
                _isMouseDown = false;

                // Start drag drop
                DoDrag();
            }
        }

        /// <inheritdoc />
        public override void OnMouseLeave()
        {
            // Check if start drag and drop
            if (_isMouseDown)
            {
                // Clear flag
                _isMouseDown = false;

                // Start drag drop
                DoDrag();
            }

            base.OnMouseLeave();
        }

        /// <inheritdoc />
        public override void OnSubmit()
        {
            // Open
            (Parent as ContentView).OnItemDoubleClick(this);

            base.OnSubmit();
        }

        /// <inheritdoc />
        public override int Compare(Control other)
        {
            if (other is ContentItem otherItem)
            {
                if (otherItem.IsFolder)
                    return 1;
                return string.Compare(ShortName, otherItem.ShortName, StringComparison.InvariantCulture);
            }

            return base.Compare(other);
        }

        /// <inheritdoc />
        public override void OnDestroy()
        {
            // Fire event
            while (_references.Count > 0)
            {
                var reference = _references[0];
                reference.OnItemDispose(this);
                RemoveReference(reference);
            }

            // Release thumbnail
            if (_thumbnail.IsValid)
            {
                ReleaseThumbnail();
            }

            base.OnDestroy();
        }

        /// <inheritdoc />
        public override string ToString()
        {
            return Path;
        }
    }
}<|MERGE_RESOLUTION|>--- conflicted
+++ resolved
@@ -451,11 +451,7 @@
                 case ContentViewType.Tiles:
                 {
                     var textHeight = DefaultTextHeight * size.X / DefaultWidth;
-<<<<<<< HEAD
                     return new Rectangle(1, size.Y - textHeight + 2, size.X - 2, textHeight-2);
-=======
-                    return new Rectangle(0, size.Y - textHeight, size.X, textHeight);
->>>>>>> 963c12a7
                 }
                 case ContentViewType.List:
                 {
@@ -695,36 +691,23 @@
                     var shadowRect = new Rectangle(2, 2, clientRect.Width + 1, clientRect.Height + 1);
                     var color = Color.Black.AlphaMultiplied(0.2f);
                     Render2D.FillRectangle(shadowRect, color);
-<<<<<<< HEAD
                     
-=======
-                    Render2D.FillRectangle(clientRect, style.Background.RGBMultiplied(1.25f));
->>>>>>> 963c12a7
                     
                     if (isSelected)
                         Render2D.FillRectangle(clientRect, Parent.ContainsFocus ? style.BackgroundSelected : style.LightBackground);
                     else if (IsMouseOver)
-<<<<<<< HEAD
                         Render2D.FillRectangle(clientRect, style.BackgroundHighlighted.RGBMultiplied(0.75f));
                     else
                         Render2D.FillRectangle(clientRect, style.Background.RGBMultiplied(1.25f));
-=======
-                        Render2D.FillRectangle(clientRect, style.BackgroundHighlighted);
-
->>>>>>> 963c12a7
                     DrawThumbnail(ref thumbnailRect, false);
                 }
                 else
                 {
-<<<<<<< HEAD
                     nameAlignment = TextAlignment.Near;
-=======
->>>>>>> 963c12a7
                     // Small shadow
                     var shadowRect = new Rectangle(2, 2, clientRect.Width + 1, clientRect.Height + 1);
                     var color = Color.Black.AlphaMultiplied(0.2f);
                     Render2D.FillRectangle(shadowRect, color);
-<<<<<<< HEAD
 
                     var accentHeight = 2 * view.ViewScale;
                     var barRect = new Rectangle(0, thumbnailRect.Height - accentHeight, clientRect.Width, accentHeight);
@@ -737,27 +720,6 @@
                         Render2D.FillRectangle(clientRect, style.LightBackground);
                     Render2D.FillRectangle(barRect, Color.DimGray);
                     DrawThumbnail(ref thumbnailRect, false);
-=======
-                    
-                    Render2D.FillRectangle(clientRect, style.Background.RGBMultiplied(1.25f));
-                    Render2D.FillRectangle(TextRectangle, style.LightBackground);
-                    
-                    var accentHeight = 2 * view.ViewScale;
-                    var barRect = new Rectangle(0, thumbnailRect.Height - accentHeight, clientRect.Width, accentHeight);
-                    Render2D.FillRectangle(barRect, Color.DimGray);
-                    
-                    DrawThumbnail(ref thumbnailRect, false);
-                    if (isSelected)
-                    {
-                        Render2D.FillRectangle(textRect, Parent.ContainsFocus ? style.BackgroundSelected : style.LightBackground);
-                        Render2D.DrawRectangle(clientRect, Parent.ContainsFocus ? style.BackgroundSelected : style.LightBackground);
-                    }
-                    else if (IsMouseOver)
-                    {
-                        Render2D.FillRectangle(textRect, style.BackgroundHighlighted);
-                        Render2D.DrawRectangle(clientRect, style.BackgroundHighlighted);
-                    }
->>>>>>> 963c12a7
                 }
                 break;
             }
@@ -780,7 +742,7 @@
             
             // Draw short name
             Render2D.PushClip(ref textRect);
-            Render2D.DrawText(style.FontMedium, ShowFileExtension || view.ShowFileExtensions ? FileName : ShortName, textRect, style.Foreground, nameAlignment, TextAlignment.Center, TextWrapping.WrapWords, 1f, 0.95f);
+            Render2D.DrawText(style.FontMedium, ShowFileExtension || view.ShowFileExtensions ? FileName : ShortName, textRect, style.Foreground, nameAlignment, TextAlignment.Center, TextWrapping.WrapWords, 0.75f, 0.95f);
             Render2D.PopClip();
         }
 
