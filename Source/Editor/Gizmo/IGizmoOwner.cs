// Copyright (c) 2012-2023 Wojciech Figat. All rights reserved.

<<<<<<< HEAD
using System;
using FlaxEditor.SceneGraph;
using FlaxEditor.Viewport;
=======
using System.Collections.Generic;
>>>>>>> 830a8105
using FlaxEngine;

namespace FlaxEditor.Gizmo
{
    /// <summary>
    /// Describes objects that can own gizmo tools.
    /// </summary>
    [HideInEditor]
    public interface IGizmoOwner
    {
        /// <summary>
        /// Gets the Viewport Gizmo is used in
        /// </summary>
        EditorViewport Viewport { get; }

        /// <summary>
        /// Gets the gizmos collection.
        /// </summary>
        GizmosCollection Gizmos { get; }

        /// <summary>
        /// Gets the mouse ray (in world space of the viewport).
        /// </summary>
        Ray MouseRay { get; }

        /// <summary>
        /// Gets the mouse movement delta.
        /// </summary>
        Float2 MouseDelta { get; }

        /// <summary>
        /// Gets a <see cref="T:FlaxEditor.Undo" /> object used by the gizmo owner.
        /// </summary>
        Undo Undo { get; }

        /// <summary>
        /// Gets the root tree node for the scene graph.
        /// </summary>
        RootNode SceneGraphRoot { get; }

        /// <summary>
        /// Gets the view forward direction.
        /// </summary>
        Float3 ViewDirection => Viewport.Camera.Forward;

        /// <summary>
        /// Gets the view position.
        /// </summary>
        Vector3 ViewPosition => Viewport.Camera.Translation;

        /// <summary>
        /// Gets the view orientation.
        /// </summary>
        Quaternion ViewOrientation => Viewport.Camera.Orientation;

        /// <summary>
        /// Gets the render task used by the owner to render the scene and the gizmos.
        /// </summary>
        SceneRenderTask RenderTask => Viewport.Task;

        /// <summary>
        /// Gets a value indicating whether left mouse button is pressed down.
        /// </summary>
        bool IsLeftMouseButtonDown => Viewport.Input.IsMouseLeftDown;

        /// <summary>
        /// Gets a value indicating whether right mouse button is pressed down.
        /// </summary>
        bool IsRightMouseButtonDown => Viewport.Input.IsMouseRightDown;

        /// <summary>
        /// Gets a value indicating whether Alt key is pressed down.
        /// </summary>
        bool IsAltKeyDown => Viewport.Input.IsAltDown;

        /// <summary>
        /// Gets a value indicating whether Control key is pressed down.
        /// </summary>
        bool IsControlDown => Viewport.Input.IsControlDown;

        /// <summary>
        /// Gets a value indicating whether snap selected objects to ground (check if user pressed the given input key to call action).
        /// </summary>
        bool SnapToGround => Editor.Instance.Options.Options.Input.SnapToGround.Process(this.Viewport.Root);

        /// <summary>
        /// Gets the view far clipping plane.
        /// </summary>
        float ViewFarPlane => Viewport.Camera.FarPlane;

        /// <summary>
        /// Gets a value indicating whether use grid snapping during gizmo operations.
        /// </summary>
        bool UseSnapping => Viewport.Root.GetKey(KeyboardKeys.Control);

        /// <summary>
        /// Gets a value indicating whether duplicate objects during gizmo operation (eg. when transforming).
        /// </summary>
<<<<<<< HEAD
        bool UseDuplicate => Viewport.Root.GetKey(KeyboardKeys.Shift);
=======
        SceneGraph.RootNode SceneGraphRoot { get; }

        /// <summary>
        /// Selects the scene objects.
        /// </summary>
        /// <param name="nodes">The nodes to select</param>
        void Select(List<SceneGraph.SceneGraphNode> nodes);
>>>>>>> 830a8105
    }
}<|MERGE_RESOLUTION|>--- conflicted
+++ resolved
@@ -1,12 +1,8 @@
 // Copyright (c) 2012-2023 Wojciech Figat. All rights reserved.
 
-<<<<<<< HEAD
 using System;
 using FlaxEditor.SceneGraph;
 using FlaxEditor.Viewport;
-=======
-using System.Collections.Generic;
->>>>>>> 830a8105
 using FlaxEngine;
 
 namespace FlaxEditor.Gizmo
@@ -105,9 +101,6 @@
         /// <summary>
         /// Gets a value indicating whether duplicate objects during gizmo operation (eg. when transforming).
         /// </summary>
-<<<<<<< HEAD
-        bool UseDuplicate => Viewport.Root.GetKey(KeyboardKeys.Shift);
-=======
         SceneGraph.RootNode SceneGraphRoot { get; }
 
         /// <summary>
@@ -115,6 +108,6 @@
         /// </summary>
         /// <param name="nodes">The nodes to select</param>
         void Select(List<SceneGraph.SceneGraphNode> nodes);
->>>>>>> 830a8105
+        bool UseDuplicate => Viewport.Root.GetKey(KeyboardKeys.Shift);
     }
 }