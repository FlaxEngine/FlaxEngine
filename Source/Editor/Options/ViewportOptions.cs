--- conflicted
+++ resolved
@@ -24,11 +24,7 @@
         [DefaultValue(1.0f), Limit(0.01f, 100.0f)]
         [EditorDisplay("General"), EditorOrder(101), Tooltip("The mouse wheel sensitivity applied to zoom in orthographic mode.")]
         public float MouseWheelSensitivity { get; set; } = 1.0f;
-<<<<<<< HEAD
-
-=======
-        
->>>>>>> ac1eb8d5
+      
         /// <summary>
         /// Gets or sets the default movement speed for the viewport camera (must match the dropdown menu values in the viewport).
         /// </summary>
