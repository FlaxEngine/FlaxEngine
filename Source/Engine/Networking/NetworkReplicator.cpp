--- conflicted
+++ resolved
@@ -579,16 +579,13 @@
 void SendObjectRoleMessage(const NetworkReplicatedObject& item, const NetworkClient* excludedClient = nullptr)
 {
     NetworkMessageObjectRole msgData;
-<<<<<<< HEAD
-=======
-    msgData.ObjectId = item.ObjectId;
-    IdsRemappingTable.KeyOf(msgData.ObjectId, &msgData.ObjectId);
->>>>>>> d4b663cd
+    Guid objectId = item.ObjectId;
+    IdsRemappingTable.KeyOf(objectId, &objectId);
     msgData.OwnerClientId = item.OwnerClientId;
     auto peer = NetworkManager::Peer;
     NetworkMessage msg = peer->BeginSendMessage();
     msg.WriteStructure(msgData);
-    msg.WriteNetworkId(item.ObjectId);
+    msg.WriteNetworkId(objectId);
     if (NetworkManager::IsClient())
     {
         NetworkManager::Peer->EndSendMessage(NetworkChannelType::ReliableOrdered, msg);
@@ -1692,12 +1689,7 @@
             // Send despawn message
             NETWORK_REPLICATOR_LOG(Info, "[NetworkReplicator] Despawn object ID={}", e.Id.ToString());
             NetworkMessageObjectDespawn msgData;
-<<<<<<< HEAD
             Guid objectId = e.Id;
-            if (isClient)
-=======
-            msgData.ObjectId = e.Id;
->>>>>>> d4b663cd
             {
                 // Remap local client object ids into server ids
                 IdsRemappingTable.KeyOf(objectId, &objectId);
@@ -1925,13 +1917,7 @@
             // Send object to clients
             NetworkMessageObjectReplicate msgData;
             msgData.OwnerFrame = NetworkManager::Frame;
-<<<<<<< HEAD
             Guid objectId = item.ObjectId, parentId = item.ParentId;
-            if (isClient)
-=======
-            msgData.ObjectId = item.ObjectId;
-            msgData.ParentId = item.ParentId;
->>>>>>> d4b663cd
             {
                 // Remap local client object ids into server ids
                 IdsRemappingTable.KeyOf(objectId, &objectId);
@@ -2032,14 +2018,8 @@
             // Send RPC message
             //NETWORK_REPLICATOR_LOG(Info, "[NetworkReplicator] Rpc {}::{} object ID={}", e.Name.First.ToString(), String(e.Name.Second), item.ToString());
             NetworkMessageObjectRpc msgData;
-<<<<<<< HEAD
             Guid msgObjectId = item.ObjectId;
             Guid msgParentId = item.ParentId;
-            if (isClient)
-=======
-            msgData.ObjectId = item.ObjectId;
-            msgData.ParentId = item.ParentId;
->>>>>>> d4b663cd
             {
                 // Remap local client object ids into server ids
                 IdsRemappingTable.KeyOf(msgObjectId, &msgObjectId);
