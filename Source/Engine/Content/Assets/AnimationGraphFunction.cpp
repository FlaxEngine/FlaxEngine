// Copyright (c) 2012-2024 Wojciech Figat. All rights reserved.

#include "AnimationGraphFunction.h"
#include "Engine/Core/Log.h"
#include "Engine/Core/Types/DataContainer.h"
#include "Engine/Serialization/MemoryReadStream.h"
<<<<<<< HEAD
#if USE_EDITOR
#include "Engine/Serialization/MemoryWriteStream.h"
#endif
=======
#include "Engine/Animations/Animations.h"
>>>>>>> bf21b0a2
#include "Engine/Content/Factories/BinaryAssetFactory.h"
#include "Engine/Threading/Threading.h"

REGISTER_BINARY_ASSET(AnimationGraphFunction, "FlaxEngine.AnimationGraphFunction", false);

AnimationGraphFunction::AnimationGraphFunction(const SpawnParams& params, const AssetInfo* info)
    : BinaryAsset(params, info)
{
}

Asset::LoadResult AnimationGraphFunction::load()
{
    ConcurrentSystemLocker::WriteScope systemScope(Animations::SystemLocker);

    // Get graph data from chunk
    const auto surfaceChunk = GetChunk(0);
    if (!surfaceChunk || !surfaceChunk->IsLoaded())
        return LoadResult::MissingDataChunk;
    GraphData.Swap(surfaceChunk->Data);

    // Load graph
    MemoryReadStream stream(GraphData.Get(), GraphData.Length());
    AnimGraph graph(this, true);
    if (graph.Load(&stream, false))
        return LoadResult::Failed;

    // Load function signature
    // Note: search also the nested state machines graphs (state output and transition rule)
    ProcessGraphForSignature(&graph, true);
    if (Inputs.Count() >= 16 || Outputs.Count() >= 16)
    {
        LOG(Error, "Too many function inputs/outputs in '{0}'. The limit is max 16 inputs and max 16 outputs.", ToString());
    }

    return LoadResult::Ok;
}

void AnimationGraphFunction::unload(bool isReloading)
{
    ConcurrentSystemLocker::WriteScope systemScope(Animations::SystemLocker);
    GraphData.Release();
    Inputs.Clear();
    Outputs.Clear();
}

AssetChunksFlag AnimationGraphFunction::getChunksToPreload() const
{
    return GET_CHUNK_FLAG(0);
}

BytesContainer AnimationGraphFunction::LoadSurface() const
{
    BytesContainer result;
    if (WaitForLoaded())
        return result;
    ScopeLock lock(Locker);
    result.Link(GraphData);
    return result;
}

#if USE_EDITOR

void AnimationGraphFunction::GetSignature(Array<StringView, FixedAllocation<32>>& types, Array<StringView, FixedAllocation<32>>& names)
{
    ScopeLock lock(Locker);
    types.Resize(32);
    names.Resize(32);
    for (int32 i = 0, j = 0; i < Inputs.Count(); i++)
    {
        auto& input = Inputs[i];
        if (input.InputIndex != i)
            continue;
        types[j] = input.Type;
        names[j] = input.Name;
        j++;
    }
    for (int32 i = 0; i < Outputs.Count(); i++)
    {
        auto& output = Outputs[i];
        types[i + 16] = output.Type;
        names[i + 16] = output.Name;
    }
}

bool AnimationGraphFunction::SaveSurface(const BytesContainer& data) const
{
    if (OnCheckSave())
        return true;
<<<<<<< HEAD
=======
    }
    ConcurrentSystemLocker::WriteScope systemScope(Animations::SystemLocker);
>>>>>>> bf21b0a2
    ScopeLock lock(Locker);

    // Set Visject Surface data
    auto surfaceChunk = GetOrCreateChunk(0);
    ASSERT(surfaceChunk != nullptr);
    surfaceChunk->Data.Copy(data);

    // Save asset
    AssetInitData initData;
    initData.SerializedVersion = 1;
    if (SaveAsset(initData))
    {
        LOG(Error, "Cannot save \'{0}\'", ToString());
        return true;
    }

    return false;
}

#endif

void AnimationGraphFunction::ProcessGraphForSignature(AnimGraphBase* graph, bool canUseOutputs)
{
    ScopeLock lock(Locker);
    for (int32 i = 0; i < graph->Nodes.Count(); i++)
    {
        auto& node = graph->Nodes[i];

        if (node.Type == GRAPH_NODE_MAKE_TYPE(16, 1)) // Function Input
        {
            if (Inputs.Count() < 16)
            {
                // If there already is an input with that name just batch them together
                int32 inputIndex = Inputs.Count();
                auto name = (StringView)node.Values[1];
                for (auto& e : Inputs)
                {
                    if (e.Name == name)
                    {
                        inputIndex = e.InputIndex;
                        break;
                    }
                }

                auto& p = Inputs.AddOne();
                p.InputIndex = inputIndex;
                p.NodeIndex = i;
#if USE_EDITOR
                p.Type = GetGraphFunctionTypeName_Deprecated(node.Values[0]);
#endif
                p.Name = name;
            }
        }
        else if (node.Type == GRAPH_NODE_MAKE_TYPE(16, 2)) // Function Output
        {
            if (Outputs.Count() < 16 && canUseOutputs)
            {
                auto& p = Outputs.AddOne();
                p.InputIndex = i;
                p.NodeIndex = i;
#if USE_EDITOR
                p.Type = GetGraphFunctionTypeName_Deprecated(node.Values[0]);
#endif
                p.Name = (StringView)node.Values[1];
            }
        }
        else if (node.Type == GRAPH_NODE_MAKE_TYPE(9, 18)) // State Machine
        {
            if (node.Data.StateMachine.Graph)
            {
                ProcessGraphForSignature(node.Data.StateMachine.Graph, false);
            }
        }
        else if (node.Type == GRAPH_NODE_MAKE_TYPE(9, 20)) // State
        {
            if (node.Data.State.Graph)
            {
                ProcessGraphForSignature(node.Data.State.Graph, false);
            }
        }
    }
    for (auto& stateTransition : graph->StateTransitions)
    {
        if (stateTransition.RuleGraph)
        {
            ProcessGraphForSignature(stateTransition.RuleGraph, false);
        }
    }
}

#if USE_EDITOR

bool AnimationGraphFunction::Save(const StringView& path)
{
    if (OnCheckSave(path))
        return true;
    ScopeLock lock(Locker);
    AnimGraph graph(const_cast<AnimationGraphFunction*>(this), true);
    MemoryReadStream readStream(GraphData.Get(), GraphData.Length());
    if (graph.Load(&readStream, true))
        return true;
    MemoryWriteStream writeStream;
    if (graph.Save(&writeStream, true))
        return true;
    BytesContainer data;
    data.Link(ToSpan(writeStream));
    return SaveSurface(data);
}

#endif<|MERGE_RESOLUTION|>--- conflicted
+++ resolved
@@ -4,13 +4,10 @@
 #include "Engine/Core/Log.h"
 #include "Engine/Core/Types/DataContainer.h"
 #include "Engine/Serialization/MemoryReadStream.h"
-<<<<<<< HEAD
 #if USE_EDITOR
 #include "Engine/Serialization/MemoryWriteStream.h"
 #endif
-=======
 #include "Engine/Animations/Animations.h"
->>>>>>> bf21b0a2
 #include "Engine/Content/Factories/BinaryAssetFactory.h"
 #include "Engine/Threading/Threading.h"
 
@@ -99,11 +96,7 @@
 {
     if (OnCheckSave())
         return true;
-<<<<<<< HEAD
-=======
-    }
     ConcurrentSystemLocker::WriteScope systemScope(Animations::SystemLocker);
->>>>>>> bf21b0a2
     ScopeLock lock(Locker);
 
     // Set Visject Surface data
