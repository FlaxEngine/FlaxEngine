--- conflicted
+++ resolved
@@ -206,24 +206,12 @@
     if (renderContext.List == nullptr)
         return;
     auto& aoSettings = renderContext.List->Settings.AmbientOcclusion;
-<<<<<<< HEAD
-    if (aoSettings.Enabled == false || (renderContext.View.Flags & ViewFlags::AO) == ViewFlags::None)
-=======
-    if (aoSettings.Enabled == false || (renderContext.View.Flags & ViewFlags::AO) == 0 || Math::Min(renderContext.Buffers->GetWidth(), renderContext.Buffers->GetHeight()) < 16)
->>>>>>> 1e98fe29
+    if (aoSettings.Enabled == false ||
+        (renderContext.View.Flags & ViewFlags::AO) == ViewFlags::None ||
+        renderContext.View.IsOrthographicProjection() || // TODO: add support for SSAO in ortho projection
+        Math::Min(renderContext.Buffers->GetWidth(), renderContext.Buffers->GetHeight()) < 16 ||
+        checkIfSkipPass())
         return;
-
-    // TODO: add support for SSAO in ortho projection
-    if (renderContext.View.IsOrthographicProjection())
-        return;
-
-    // Ensure to have valid data
-    if (checkIfSkipPass())
-    {
-        // Resources are missing. Do not perform rendering.
-        return;
-    }
-
     PROFILE_GPU_CPU("Ambient Occlusion");
 
     settings.Radius = aoSettings.Radius * 0.006f;
