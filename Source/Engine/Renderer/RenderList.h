// Copyright (c) 2012-2024 Wojciech Figat. All rights reserved.

#pragma once

#include "Engine/Core/Collections/Array.h"
#include "Engine/Core/Math/Half.h"
#include "Engine/Graphics/PostProcessSettings.h"
#include "Engine/Graphics/DynamicBuffer.h"
#include "Engine/Scripting/ScriptingObject.h"
#include "DrawCall.h"
#include "RenderListBuffer.h"
#include "RendererAllocation.h"
#include "RenderSetup.h"

enum class StaticFlags;
class RenderBuffers;
class PostProcessEffect;
class SceneRendering;
class LightWithShadow;
class IPostFxSettingsProvider;
class CubeTexture;
struct RenderContext;
struct RenderContextBatch;

struct RenderLightData
{
    Guid ID;

    Float3 Position;
    float MinRoughness;

    Float3 Color;
    float ShadowsStrength;

    Float3 Direction;
    float ShadowsFadeDistance;

    float ShadowsNormalOffsetScale;
    float ShadowsDepthBias;
    float ShadowsSharpness;
    float ShadowsDistance;

    StaticFlags StaticFlags;
    ShadowsCastingMode ShadowsMode;
    float IndirectLightingIntensity;
    uint8 HasShadow : 1;
    uint8 CastVolumetricShadow : 1;
    uint8 UseInverseSquaredFalloff : 1;
    uint8 IsDirectionalLight : 1;
    uint8 IsPointLight : 1;
    uint8 IsSpotLight : 1;
    uint8 IsSkyLight : 1;

    float VolumetricScatteringIntensity;
    float ContactShadowsLength;
    float ScreenSize;
    uint32 ShadowsBufferAddress;

    float ShadowsUpdateRate;
    float ShadowsUpdateRateAtDistance;
    uint32 ShadowFrame;

    bool CanRenderShadow(const RenderView& view) const;
};

struct RenderDirectionalLightData : RenderLightData
{
    float Cascade1Spacing;
    float Cascade2Spacing;
    float Cascade3Spacing;
    float Cascade4Spacing;

    PartitionMode PartitionMode;
    int32 CascadeCount;

    RenderDirectionalLightData()
    {
        Platform::MemoryClear(this, sizeof(RenderDirectionalLightData));
        IsDirectionalLight = 1;
    }

    POD_COPYABLE(RenderDirectionalLightData);

    void SetShaderData(ShaderLightData& data, bool useShadow) const;
};

struct RenderLocalLightData : RenderLightData
{
    GPUTexture* IESTexture;

    float Radius;
    float SourceRadius;

    bool CanRenderShadow(const RenderView& view) const;
};

struct RenderSpotLightData : RenderLocalLightData
{
    Float3 UpVector;
    float OuterConeAngle;

    float CosOuterCone;
    float InvCosConeDifference;
    float FallOffExponent;

    RenderSpotLightData()
    {
        Platform::MemoryClear(this, sizeof(RenderSpotLightData));
        IsSpotLight = 1;
    }

    POD_COPYABLE(RenderSpotLightData);

    void SetShaderData(ShaderLightData& data, bool useShadow) const;
};

struct RenderPointLightData : RenderLocalLightData
{
    float FallOffExponent;
    float SourceLength;

    RenderPointLightData()
    {
        Platform::MemoryClear(this, sizeof(RenderPointLightData));
        IsPointLight = 1;
    }

    POD_COPYABLE(RenderPointLightData);

    void SetShaderData(ShaderLightData& data, bool useShadow) const;
};

struct RenderSkyLightData : RenderLightData
{
    Float3 AdditiveColor;
    float Radius;

    CubeTexture* Image;

    RenderSkyLightData()
    {
        Platform::MemoryClear(this, sizeof(RenderSkyLightData));
        IsSkyLight = 1;
    }

    POD_COPYABLE(RenderSkyLightData);

    void SetShaderData(ShaderLightData& data, bool useShadow) const;
};

struct RenderEnvironmentProbeData
{
    GPUTexture* Texture;
    Float3 Position;
    float Radius;
    float Brightness;
    uint32 HashID;

    void SetShaderData(ShaderEnvProbeData& data) const;
};

struct RenderDecalData
{
    Matrix World;
    MaterialBase* Material;
    int32 SortOrder;
};

/// <summary>
/// The draw calls list types.
/// </summary>
API_ENUM() enum class DrawCallsListType
{
    /// <summary>
    /// Hardware depth rendering.
    /// </summary>
    Depth,

    /// <summary>
    /// GBuffer rendering.
    /// </summary>
    GBuffer,

    /// <summary>
    /// GBuffer rendering after decals.
    /// </summary>
    GBufferNoDecals,

    /// <summary>
    /// Transparency rendering.
    /// </summary>
    Forward,

    /// <summary>
    /// Distortion accumulation rendering.
    /// </summary>
    Distortion,

    /// <summary>
    /// Motion vectors rendering.
    /// </summary>
    MotionVectors,

    MAX,
};

/// <summary>
/// Represents a patch of draw calls that can be submitted to rendering.
/// </summary>
struct DrawBatch
{
    /// <summary>
    /// Draw calls sorting key (shared by the all draw calls withing a patch).
    /// </summary>
    uint64 SortKey;

    /// <summary>
    /// The first draw call index.
    /// </summary>
    uint16 StartIndex;

    /// <summary>
    /// A number of draw calls to be submitted at once.
    /// </summary>
    uint16 BatchSize;

    /// <summary>
    /// The total amount of instances (sum from all draw calls in this batch).
    /// </summary>
    uint32 InstanceCount;

    bool operator<(const DrawBatch& other) const
    {
        return SortKey < other.SortKey;
    }
};

struct BatchedDrawCall
{
    DrawCall DrawCall;
    Array<struct InstanceData, RendererAllocation> Instances;
};

/// <summary>
/// Represents a list of draw calls.
/// </summary>
struct DrawCallsList
{
    /// <summary>
    /// The list of draw calls indices to render.
    /// </summary>
    RenderListBuffer<int32> Indices;

    /// <summary>
    /// The list of external draw calls indices to render.
    /// </summary>
    RenderListBuffer<int32> PreBatchedDrawCalls;

    /// <summary>
    /// The draw calls batches (for instancing).
    /// </summary>
    Array<DrawBatch> Batches;

    /// <summary>
    /// True if draw calls batches list can be rendered using hardware instancing, otherwise false.
    /// </summary>
    bool CanUseInstancing;

    void Clear();
    bool IsEmpty() const;
};

/// <summary>
/// Rendering cache container object for the draw calls collecting, sorting and executing.
/// </summary>
API_CLASS(Sealed) class FLAXENGINE_API RenderList : public ScriptingObject
{
    DECLARE_SCRIPTING_TYPE(RenderList);

    /// <summary>
    /// Allocates the new renderer list object or reuses already allocated one.
    /// </summary>
    /// <returns>The cache object.</returns>
    API_FUNCTION() static RenderList* GetFromPool();

    /// <summary>
    /// Frees the list back to the pool.
    /// </summary>
    /// <param name="cache">The cache.</param>
    API_FUNCTION() static void ReturnToPool(RenderList* cache);

    /// <summary>
    /// Cleanups the static data cache used to accelerate draw calls sorting. Use it to reduce memory pressure.
    /// </summary>
    static void CleanupCache();

public:
    /// <summary>
    /// All scenes for rendering.
    /// </summary>
    Array<SceneRendering*> Scenes;

    /// <summary>
    /// Draw calls list (for all draw passes).
    /// </summary>
    RenderListBuffer<DrawCall> DrawCalls;

    /// <summary>
    /// Draw calls list with pre-batched instances (for all draw passes).
    /// </summary>
    RenderListBuffer<BatchedDrawCall> BatchedDrawCalls;

    /// <summary>
    /// The draw calls lists. Each for the separate draw pass.
    /// </summary>
    DrawCallsList DrawCallsLists[(int32)DrawCallsListType::MAX];

    /// <summary>
    /// The additional draw calls list for Depth drawing into Shadow Projections that use DrawCalls from main render context. This assumes that RenderContextBatch contains main context and shadow projections only.
    /// </summary>
    DrawCallsList ShadowDepthDrawCallsList;

    /// <summary>
    /// Light pass members - directional lights
    /// </summary>
    Array<RenderDirectionalLightData> DirectionalLights;

    /// <summary>
    /// Light pass members - point lights
    /// </summary>
    Array<RenderPointLightData> PointLights;

    /// <summary>
    /// Light pass members - spot lights
    /// </summary>
    Array<RenderSpotLightData> SpotLights;

    /// <summary>
    /// Light pass members - sky lights
    /// </summary>
    Array<RenderSkyLightData> SkyLights;

    /// <summary>
    /// Environment probes to use for rendering reflections
    /// </summary>
    Array<RenderEnvironmentProbeData> EnvironmentProbes;

    /// <summary>
    /// Decals registered for the rendering.
    /// </summary>
    Array<RenderDecalData> Decals;

    /// <summary>
    /// Local volumetric fog particles registered for the rendering.
    /// </summary>
    Array<DrawCall> VolumetricFogParticles;

    /// <summary>
    /// Sky/skybox renderer proxy to use (only one per frame)
    /// </summary>
    ISkyRenderer* Sky;

    /// <summary>
    /// Atmospheric fog renderer proxy to use (only one per frame)
    /// </summary>
    IAtmosphericFogRenderer* AtmosphericFog;

    /// <summary>
    /// Fog renderer proxy to use (only one per frame)
    /// </summary>
    IFogRenderer* Fog;

    /// <summary>
    /// Post effects to render.
    /// </summary>
    Array<PostProcessEffect*> PostFx;

    /// <summary>
    /// The renderer setup for the frame drawing.
    /// </summary>
    RenderSetup Setup;

    /// <summary>
    /// The post process settings.
    /// </summary>
    PostProcessSettings Settings;

    struct FLAXENGINE_API BlendableSettings
    {
        IPostFxSettingsProvider* Provider;
        float Weight;
        int32 Priority;
        float VolumeSizeSqr;

        bool operator<(const BlendableSettings& other) const;
    };

    /// <summary>
    /// The blendable postFx volumes collected during frame draw calls gather pass.
    /// </summary>
    Array<BlendableSettings> Blendable;

    void AddSettingsBlend(IPostFxSettingsProvider* provider, float weight, int32 priority, float volumeSizeSqr);

    /// <summary>
    /// Camera frustum corners in World Space
    /// </summary>
    Float3 FrustumCornersWs[8];

    /// <summary>
    /// Camera frustum corners in View Space
    /// </summary>
    Float3 FrustumCornersVs[8];

private:
    DynamicVertexBuffer _instanceBuffer;

public:
    /// <summary>
    /// Blends the postprocessing settings into the final options.
    /// </summary>
    void BlendSettings();

    /// <summary>
    /// Runs the post fx materials pass. Uses input/output buffer to render all materials. Uses temporary render target as a ping pong buffer if required (the same format and description).
    /// </summary>
    /// <param name="context">The context.</param>
    /// <param name="renderContext">The rendering context.</param>
    /// <param name="locationA">The material postFx location.</param>
    /// <param name="locationB">The custom postFx location.</param>
    /// <param name="inputOutput">The input and output texture.</param>
    void RunPostFxPass(GPUContext* context, RenderContext& renderContext, MaterialPostFxLocation locationA, PostProcessEffectLocation locationB, GPUTexture*& inputOutput);

    /// <summary>
    /// Runs the material post fx pass. Uses input and output buffers as a ping pong to render all materials.
    /// </summary>
    /// <param name="context">The context.</param>
    /// <param name="renderContext">The rendering context.</param>
    /// <param name="location">The material postFx location.</param>
    /// <param name="input">The input texture.</param>
    /// <param name="output">The output texture.</param>
    void RunMaterialPostFxPass(GPUContext* context, RenderContext& renderContext, MaterialPostFxLocation location, GPUTexture*& input, GPUTexture*& output);

    /// <summary>
    /// Runs the custom post fx pass. Uses input and output buffers as a ping pong to render all effects.
    /// </summary>
    /// <param name="context">The context.</param>
    /// <param name="renderContext">The rendering context.</param>
    /// <param name="location">The custom postFx location.</param>
    /// <param name="input">The input texture.</param>
    /// <param name="output">The output texture.</param>
    void RunCustomPostFxPass(GPUContext* context, RenderContext& renderContext, PostProcessEffectLocation location, GPUTexture*& input, GPUTexture*& output);

    /// <summary>
    /// Determines whether any Custom PostFx specified by given type. Used to pick a faster rendering path by the frame rendering module.
    /// </summary>
    /// <param name="renderContext">The rendering context.</param>
    /// <param name="postProcess">The PostFx location to check (for scripts).</param>
    /// <returns>True if render any postFx of the given type, otherwise false.</returns>
    bool HasAnyPostFx(const RenderContext& renderContext, PostProcessEffectLocation postProcess) const;

    /// <summary>
    /// Determines whether any Material PostFx specified by given type. Used to pick a faster rendering path by the frame rendering module.
    /// </summary>
    /// <param name="renderContext">The rendering context.</param>
    /// <param name="materialPostFx">The PostFx location to check (for materials).</param>
    /// <returns>True if render any postFx of the given type, otherwise false.</returns>
    bool HasAnyPostFx(const RenderContext& renderContext, MaterialPostFxLocation materialPostFx) const;

    /// <summary>
    /// Determines whether any Custom PostFx or Material PostFx specified by given type. Used to pick a faster rendering path by the frame rendering module.
    /// </summary>
    /// <param name="renderContext">The rendering context.</param>
    /// <param name="postProcess">The PostFx location to check (for scripts).</param>
    /// <param name="materialPostFx">The PostFx location to check (for materials).</param>
    /// <returns>True if render any postFx of the given type, otherwise false.</returns>
    bool HasAnyPostFx(const RenderContext& renderContext, PostProcessEffectLocation postProcess, MaterialPostFxLocation materialPostFx) const
    {
        return HasAnyPostFx(renderContext, postProcess) || HasAnyPostFx(renderContext, materialPostFx);
    }

public:
    /// <summary>
    /// Init cache for given task
    /// </summary>
    /// <param name="renderContext">The rendering context.</param>
    void Init(RenderContext& renderContext);

    /// <summary>
    /// Clear cached data
    /// </summary>
    void Clear();

public:
    /// <summary>
    /// Adds the draw call to the draw lists.
    /// </summary>
    /// <param name="renderContext">The rendering context.</param>
    /// <param name="drawModes">The object draw modes.</param>
    /// <param name="staticFlags">The object static flags.</param>
    /// <param name="drawCall">The draw call data.</param>
    /// <param name="receivesDecals">True if the rendered mesh can receive decals.</param>
    /// <param name="sortOrder">Object sorting key.</param>
    void AddDrawCall(const RenderContext& renderContext, DrawPass drawModes, StaticFlags staticFlags, DrawCall& drawCall, bool receivesDecals = true, int16 sortOrder = 0);

    /// <summary>
    /// Adds the draw call to the draw lists and references it in other render contexts. Performs additional per-context frustum culling.
    /// </summary>
    /// <param name="renderContextBatch">The rendering context batch. This assumes that RenderContextBatch contains main context and shadow projections only.</param>
    /// <param name="drawModes">The object draw modes.</param>
    /// <param name="staticFlags">The object static flags.</param>
    /// <param name="shadowsMode">The object shadows casting mode.</param>
    /// <param name="bounds">The object bounds.</param>
    /// <param name="drawCall">The draw call data.</param>
    /// <param name="receivesDecals">True if the rendered mesh can receive decals.</param>
    /// <param name="sortOrder">Object sorting key.</param>
    void AddDrawCall(const RenderContextBatch& renderContextBatch, DrawPass drawModes, StaticFlags staticFlags, ShadowsCastingMode shadowsMode, const BoundingSphere& bounds, DrawCall& drawCall, bool receivesDecals = true, int16 sortOrder = 0);

    /// <summary>
    /// Sorts the collected draw calls list.
    /// </summary>
    /// <param name="renderContext">The rendering context.</param>
    /// <param name="reverseDistance">If set to <c>true</c> reverse draw call distance to the view. Results in back to front sorting.</param>
    /// <param name="listType">The collected draw calls list type.</param>
    /// <param name="pass">The draw pass (optional).</param>
    API_FUNCTION() FORCE_INLINE void SortDrawCalls(API_PARAM(Ref) const RenderContext& renderContext, bool reverseDistance, DrawCallsListType listType, DrawPass pass = DrawPass::All)
    {
<<<<<<< HEAD
        SortDrawCalls(renderContext, reverseDistance, DrawCallsLists[(int32)listType], DrawCalls, pass);
=======
        const bool stable = listType == DrawCallsListType::Forward;
        SortDrawCalls(renderContext, reverseDistance, DrawCallsLists[(int32)listType], DrawCalls, stable);
>>>>>>> c83b74c8
    }

    /// <summary>
    /// Sorts the collected draw calls list.
    /// </summary>
    /// <param name="renderContext">The rendering context.</param>
    /// <param name="reverseDistance">If set to <c>true</c> reverse draw call distance to the view. Results in back to front sorting.</param>
    /// <param name="list">The collected draw calls indices list.</param>
    /// <param name="drawCalls">The collected draw calls list.</param>
<<<<<<< HEAD
    /// <param name="pass">The draw pass (optional).</param>
    void SortDrawCalls(const RenderContext& renderContext, bool reverseDistance, DrawCallsList& list, const RenderListBuffer<DrawCall>& drawCalls, DrawPass pass = DrawPass::All);
=======
    /// <param name="stable">If set to <c>true</c> draw batches will be additionally sorted to prevent any flickering, otherwise Depth Buffer will smooth out any non-stability in sorting.</param>
    void SortDrawCalls(const RenderContext& renderContext, bool reverseDistance, DrawCallsList& list, const RenderListBuffer<DrawCall>& drawCalls, bool stable = false);
>>>>>>> c83b74c8

    /// <summary>
    /// Executes the collected draw calls.
    /// </summary>
    /// <param name="renderContext">The rendering context.</param>
    /// <param name="listType">The collected draw calls list type.</param>
    /// <param name="input">The input scene color. It's optional and used in forward/postFx rendering.</param>
    API_FUNCTION() FORCE_INLINE void ExecuteDrawCalls(API_PARAM(Ref) const RenderContext& renderContext, DrawCallsListType listType, GPUTextureView* input = nullptr)
    {
        ExecuteDrawCalls(renderContext, DrawCallsLists[(int32)listType], DrawCalls, input);
    }

    /// <summary>
    /// Executes the collected draw calls.
    /// </summary>
    /// <param name="renderContext">The rendering context.</param>
    /// <param name="list">The collected draw calls indices list.</param>
    /// <param name="input">The input scene color. It's optional and used in forward/postFx rendering.</param>
    FORCE_INLINE void ExecuteDrawCalls(const RenderContext& renderContext, DrawCallsList& list, GPUTextureView* input = nullptr)
    {
        ExecuteDrawCalls(renderContext, list, DrawCalls, input);
    }

    /// <summary>
    /// Executes the collected draw calls.
    /// </summary>
    /// <param name="renderContext">The rendering context.</param>
    /// <param name="list">The collected draw calls indices list.</param>
    /// <param name="drawCalls">The collected draw calls list.</param>
    /// <param name="input">The input scene color. It's optional and used in forward/postFx rendering.</param>
    void ExecuteDrawCalls(const RenderContext& renderContext, DrawCallsList& list, const RenderListBuffer<DrawCall>& drawCalls, GPUTextureView* input);
};

/// <summary>
/// Represents data per instance element used for instanced rendering.
/// </summary>
PACK_STRUCT(struct FLAXENGINE_API InstanceData
    {
    Float3 InstanceOrigin;
    float PerInstanceRandom;
    Float3 InstanceTransform1;
    float LODDitherFactor;
    Float3 InstanceTransform2;
    Float3 InstanceTransform3;
    Half4 InstanceLightmapArea;
    });

struct SurfaceDrawCallHandler
{
    static void GetHash(const DrawCall& drawCall, uint32& batchKey);
    static bool CanBatch(const DrawCall& a, const DrawCall& b, DrawPass pass);
    static void WriteDrawCall(InstanceData* instanceData, const DrawCall& drawCall);
};<|MERGE_RESOLUTION|>--- conflicted
+++ resolved
@@ -525,12 +525,8 @@
     /// <param name="pass">The draw pass (optional).</param>
     API_FUNCTION() FORCE_INLINE void SortDrawCalls(API_PARAM(Ref) const RenderContext& renderContext, bool reverseDistance, DrawCallsListType listType, DrawPass pass = DrawPass::All)
     {
-<<<<<<< HEAD
-        SortDrawCalls(renderContext, reverseDistance, DrawCallsLists[(int32)listType], DrawCalls, pass);
-=======
         const bool stable = listType == DrawCallsListType::Forward;
-        SortDrawCalls(renderContext, reverseDistance, DrawCallsLists[(int32)listType], DrawCalls, stable);
->>>>>>> c83b74c8
+        SortDrawCalls(renderContext, reverseDistance, DrawCallsLists[(int32)listType], DrawCalls, pass, stable);
     }
 
     /// <summary>
@@ -540,13 +536,9 @@
     /// <param name="reverseDistance">If set to <c>true</c> reverse draw call distance to the view. Results in back to front sorting.</param>
     /// <param name="list">The collected draw calls indices list.</param>
     /// <param name="drawCalls">The collected draw calls list.</param>
-<<<<<<< HEAD
     /// <param name="pass">The draw pass (optional).</param>
-    void SortDrawCalls(const RenderContext& renderContext, bool reverseDistance, DrawCallsList& list, const RenderListBuffer<DrawCall>& drawCalls, DrawPass pass = DrawPass::All);
-=======
     /// <param name="stable">If set to <c>true</c> draw batches will be additionally sorted to prevent any flickering, otherwise Depth Buffer will smooth out any non-stability in sorting.</param>
-    void SortDrawCalls(const RenderContext& renderContext, bool reverseDistance, DrawCallsList& list, const RenderListBuffer<DrawCall>& drawCalls, bool stable = false);
->>>>>>> c83b74c8
+    void SortDrawCalls(const RenderContext& renderContext, bool reverseDistance, DrawCallsList& list, const RenderListBuffer<DrawCall>& drawCalls, DrawPass pass = DrawPass::All, bool stable = false);
 
     /// <summary>
     /// Executes the collected draw calls.
