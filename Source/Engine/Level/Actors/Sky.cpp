--- conflicted
+++ resolved
@@ -31,11 +31,6 @@
 
 Sky::Sky(const SpawnParams& params)
     : Actor(params)
-<<<<<<< HEAD
-    , _psSky(nullptr)
-    , _psFog(nullptr)
-=======
->>>>>>> 8f3b8049
 {
     _drawNoCulling = 1;
     _drawCategory = SceneRendering::PreRender;
@@ -158,44 +153,7 @@
 
 void Sky::DrawFog(GPUContext* context, RenderContext& renderContext, GPUTextureView* output)
 {
-<<<<<<< HEAD
-    // Get precomputed cache and bind it to the pipeline
-    AtmosphereCache cache;
-    if (!AtmospherePreCompute::GetCache(&cache))
-        return;
-    PROFILE_GPU_CPU("Sky Fog");
-    context->BindSR(4, cache.Transmittance);
-    context->BindSR(5, cache.Irradiance);
-    context->BindSR(6, cache.Inscatter->ViewVolume());
-
-    // Bind GBuffer inputs
-    context->BindSR(0, renderContext.Buffers->GBuffer0);
-    context->BindSR(1, renderContext.Buffers->GBuffer1);
-    context->BindSR(2, renderContext.Buffers->GBuffer2);
-    context->BindSR(3, renderContext.Buffers->DepthBuffer);
-
-    // Setup constants data
-    Data data;
-    GBufferPass::SetInputs(renderContext.View, data.GBuffer);
-    data.ViewOffset = renderContext.View.Origin + GetPosition();
-    InitConfig(data.Fog);
-    data.Fog.AtmosphericFogSunPower *= SunLight ? SunLight->Brightness : 1.0f;
-    bool useSpecularLight = EnumHasAnyFlags(renderContext.View.Flags, ViewFlags::SpecularLight);
-    if (!useSpecularLight)
-    {
-        data.Fog.AtmosphericFogSunDiscScale = 0;
-    }
-
-    // Bind pipeline
-    auto cb = _shader->GetShader()->GetCB(0);
-    context->UpdateCB(cb, &data);
-    context->BindCB(0, cb);
-    context->SetState(_psFog);
-    context->SetRenderTarget(output);
-    context->DrawFullscreenTriangle();
-=======
     MISSING_CODE("sky fog");
->>>>>>> 8f3b8049
 }
 
 bool Sky::IsDynamicSky() const
