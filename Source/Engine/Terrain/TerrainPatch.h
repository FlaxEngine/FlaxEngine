--- conflicted
+++ resolved
@@ -21,27 +21,6 @@
     friend Terrain;
     friend TerrainPatch;
     friend TerrainChunk;
-
-public:
-<<<<<<< HEAD
-    enum
-=======
-
-    /// <summary>
-    /// Various defines regarding maximum chunk counts
-    /// </summary>
-    API_ENUM() enum ChunksCount
->>>>>>> 0569b6da
-    {
-        /// <summary>
-        /// The maximum allowed amount of chunks per patch
-        /// </summary>
-        CHUNKS_COUNT = 16,
-        /// <summary>
-        /// The maximum allowed amount of chunks per chunk
-        /// </summary>
-        CHUNKS_COUNT_EDGE = 4,
-    };
 
 private:
     Terrain* _terrain;
@@ -84,7 +63,7 @@
     /// <summary>
     /// The chunks contained within the patch. Organized in 4x4 square.
     /// </summary>
-    TerrainChunk Chunks[ChunksCount::CHUNKS_COUNT];
+    TerrainChunk Chunks[Terrain::ChunksCount];
 
     /// <summary>
     /// The heightmap texture.
@@ -100,12 +79,7 @@
     /// <summary>
     /// Gets the Y axis heightmap offset from terrain origin.
     /// </summary>
-<<<<<<< HEAD
-    FORCE_INLINE float GetOffsetY() const
-=======
-    /// <returns>The offset.</returns>
     API_FUNCTION() FORCE_INLINE float GetOffsetY() const
->>>>>>> 0569b6da
     {
         return _yOffset;
     }
@@ -113,12 +87,7 @@
     /// <summary>
     /// Gets the Y axis heightmap height.
     /// </summary>
-<<<<<<< HEAD
-    FORCE_INLINE float GetHeightY() const
-=======
-    /// <returns>The height.</returns>
     API_FUNCTION() FORCE_INLINE float GetHeightY() const
->>>>>>> 0569b6da
     {
         return _yHeight;
     }
@@ -126,12 +95,7 @@
     /// <summary>
     /// Gets the x coordinate.
     /// </summary>
-<<<<<<< HEAD
-    FORCE_INLINE int32 GetX() const
-=======
-    /// <returns>The x position.</returns>
     API_FUNCTION() FORCE_INLINE int32 GetX() const
->>>>>>> 0569b6da
     {
         return _x;
     }
@@ -139,12 +103,7 @@
     /// <summary>
     /// Gets the z coordinate.
     /// </summary>
-<<<<<<< HEAD
-    FORCE_INLINE int32 GetZ() const
-=======
-    /// <returns>The z position.</returns>
     API_FUNCTION() FORCE_INLINE int32 GetZ() const
->>>>>>> 0569b6da
     {
         return _z;
     }
@@ -152,12 +111,7 @@
     /// <summary>
     /// Gets the terrain.
     /// </summary>
-<<<<<<< HEAD
-    FORCE_INLINE Terrain* GetTerrain() const
-=======
-    /// <returns>The terrain,</returns>
     API_FUNCTION() FORCE_INLINE Terrain* GetTerrain() const
->>>>>>> 0569b6da
     {
         return _terrain;
     }
@@ -169,7 +123,7 @@
     /// <returns>The chunk.</returns>
     API_FUNCTION() TerrainChunk* GetChunk(int32 index)
     {
-        if (index < 0 || index >= CHUNKS_COUNT)
+        if (index < 0 || index >= Terrain::ChunksCount)
             return nullptr;
         return &Chunks[index];
     }
@@ -181,7 +135,7 @@
     /// <returns>The chunk.</returns>
     API_FUNCTION() TerrainChunk* GetChunk(API_PARAM(Ref) const Int2& chunkCoord)
     {
-        return GetChunk(chunkCoord.Y * CHUNKS_COUNT_EDGE + chunkCoord.X);
+        return GetChunk(chunkCoord.Y * Terrain::ChunksCountEdge + chunkCoord.X);
     }
 
     /// <summary>
@@ -192,14 +146,14 @@
     /// <returns>The chunk.</returns>
     API_FUNCTION() TerrainChunk* GetChunk(int32 x, int32 z)
     {
-        return GetChunk(z * CHUNKS_COUNT_EDGE + x);
+        return GetChunk(z * Terrain::ChunksCountEdge + x);
     }
 
     /// <summary>
     /// Gets the splatmap assigned to this patch.
     /// </summary>
-    /// <param name="index">Splatmap index.</param>
-    /// <returns>Splatmap texture.</returns>
+    /// <param name="index">The zero-based index of the splatmap.</param>
+    /// <returns>The splatmap texture.</returns>
     API_FUNCTION() AssetReference<Texture> GetSplatmap(int32 index)
     {
         if (index < 0 || index >= TERRAIN_MAX_SPLATMAPS_COUNT)
@@ -208,44 +162,39 @@
     }
 
     /// <summary>
-    /// Gets the patch world bounds.
-    /// </summary>
-<<<<<<< HEAD
-    FORCE_INLINE const BoundingBox& GetBounds() const
-=======
-    /// <returns>The bounding box.</returns>
-    API_FUNCTION() FORCE_INLINE const BoundingBox& GetBounds() const
->>>>>>> 0569b6da
-    {
-        return _bounds;
-    }
-
-public:
-    /// <summary>
-    /// Removes the lightmap data from the terrain patch.
-    /// </summary>
-    API_FUNCTION() void RemoveLightmap();
-
-    /// <summary>
-    /// Updates the cached bounds of the patch and child chunks.
-    /// </summary>
-    API_FUNCTION() void UpdateBounds();
-
-    /// <summary>
-    /// Updates the cached transform of the patch and child chunks.
-    /// </summary>
-    API_FUNCTION() void UpdateTransform();
-
-    /// <summary>
-    /// Assigns a splatmap to this patch.
-    /// </summary>
-    /// <param name="index">Splatmap index.</param>
+    /// Sets a splatmap to this patch.
+    /// </summary>
+    /// <param name="index">The zero-based index of the splatmap.</param>
     /// <param name="splatMap">Splatmap texture.</param>
     API_FUNCTION() void SetSplatmap(int32 index, const AssetReference<Texture>& splatMap)
     {
         if (index >= 0 && index < TERRAIN_MAX_SPLATMAPS_COUNT)
             Splatmap[index] = splatMap;
     }
+
+    /// <summary>
+    /// Gets the patch world bounds.
+    /// </summary>
+    API_FUNCTION() FORCE_INLINE const BoundingBox& GetBounds() const
+    {
+        return _bounds;
+    }
+
+public:
+    /// <summary>
+    /// Removes the lightmap data from the terrain patch.
+    /// </summary>
+    void RemoveLightmap();
+
+    /// <summary>
+    /// Updates the cached bounds of the patch and child chunks.
+    /// </summary>
+    void UpdateBounds();
+
+    /// <summary>
+    /// Updates the cached transform of the patch and child chunks.
+    /// </summary>
+    void UpdateTransform();
 
 #if TERRAIN_EDITING
     /// <summary>
@@ -272,12 +221,7 @@
     /// <param name="splatMap">The splat map. Each array item contains 4 layer weights.</param>
     /// <param name="forceUseVirtualStorage">If set to <c>true</c> patch will use virtual storage by force. Otherwise it can use normal texture asset storage on drive (valid only during Editor). Runtime-created terrain can only use virtual storage (in RAM).</param>
     /// <returns>True if failed, otherwise false.</returns>
-<<<<<<< HEAD
-    bool SetupSplatMap(int32 index, int32 splatMapLength, const Color32* splatMap, bool forceUseVirtualStorage = false);
-=======
     API_FUNCTION() bool SetupSplatMap(int32 index, int32 splatMapLength, API_PARAM(Ref) const Color32* splatMap, bool forceUseVirtualStorage = false);
-
->>>>>>> 0569b6da
 #endif
 
 #if TERRAIN_UPDATING
@@ -411,12 +355,7 @@
     /// <summary>
     /// Updates the patch data after manual deserialization called at runtime (eg. by editor undo).
     /// </summary>
-<<<<<<< HEAD
     void UpdatePostManualDeserialization();
-=======
-    API_FUNCTION() void UpdatePostManualDeserialization();
-
->>>>>>> 0569b6da
 #endif
 
 public:
@@ -425,19 +364,14 @@
     /// Gets the collision mesh triangles array (3 vertices per triangle in linear list). Cached internally to reuse data.
     /// </summary>
     /// <returns>The collision triangles vertices list (in world-space).</returns>
-    API_FUNCTION() const Array<Vector3>& GetCollisionTriangles();
+    const Array<Vector3>& GetCollisionTriangles();
 
     /// <summary>
     /// Gets the collision mesh triangles array (3 vertices per triangle in linear list) that intersect with the given bounds.
     /// </summary>
     /// <param name="bounds">The world-space bounds to find terrain triangles that intersect with it.</param>
     /// <param name="result">The result triangles that intersect with the given bounds (in world-space).</param>
-<<<<<<< HEAD
-    void GetCollisionTriangles(const BoundingSphere& bounds, Array<Vector3>& result);
-=======
-    API_FUNCTION() void GetCollisionTriangles(API_PARAM(Ref) const BoundingSphere& bounds, API_PARAM(Out) Array<Vector3>& result);
-
->>>>>>> 0569b6da
+    void GetCollisionTriangles(API_PARAM(Ref) const BoundingSphere& bounds, API_PARAM(Out) Array<Vector3>& result);
 #endif
 
     /// <summary>
