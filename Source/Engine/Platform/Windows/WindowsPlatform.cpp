--- conflicted
+++ resolved
@@ -258,9 +258,6 @@
     RegCloseKey(hKey);
 }
 
-<<<<<<< HEAD
-#if !PLATFORM_SDL
-=======
 #if PLATFORM_ARCH_X86 || PLATFORM_ARCH_X64
 
 struct CPUBrand
@@ -291,7 +288,8 @@
 };
 
 #endif
->>>>>>> 42b542d1
+
+#if !PLATFORM_SDL
 
 LRESULT CALLBACK WndProc(HWND hwnd, UINT msg, WPARAM wParam, LPARAM lParam)
 {
