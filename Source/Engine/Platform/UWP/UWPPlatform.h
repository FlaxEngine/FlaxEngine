--- conflicted
+++ resolved
@@ -37,12 +37,6 @@
     static bool GetHasFocus();
     static bool CanOpenUrl(const StringView& url);
     static void OpenUrl(const StringView& url);
-<<<<<<< HEAD
-    static Float2 GetMousePosition();
-    static void SetMousePosition(const Float2& pos);
-=======
-    static Rectangle GetMonitorBounds(const Float2& screenPos);
->>>>>>> 31163761
     static Float2 GetDesktopSize();
     static Window* CreateWindow(const CreateWindowSettings& settings);
     static void* LoadLibrary(const Char* filename);
