--- conflicted
+++ resolved
@@ -186,27 +186,20 @@
     /// </summary>
     /// <param name="depthBuffer">The depth buffer to clear.</param>
     /// <param name="depthValue">The clear depth value.</param>
-<<<<<<< HEAD
-    API_FUNCTION() virtual void ClearDepthCustom(GPUTextureView* depthBuffer, float depthValue) = 0;
-
-    /// <summary>
-    /// Clears depth buffer with default value.
+    API_FUNCTION() virtual void ClearDepthCustom(GPUTextureView* depthBuffer, float depthValue, uint8 stencilValue = 0) = 0;
+
+    /// <summary>
+    /// Clears depth buffer with default value, inorder to handle different default depth values for normal and reversed z.
     /// </summary>
     /// <param name="depthBuffer">The depth buffer to clear.</param>
     /// <param name="depthValue">The clear depth value.</param>
-    API_FUNCTION() FORCE_INLINE void ClearDepth(GPUTextureView* depthBuffer) {
-
+    API_FUNCTION() FORCE_INLINE void ClearDepth(GPUTextureView* depthBuffer, uint8 stencilValue = 0) {
 #if FLAX_REVERSE_Z
-        ClearDepthCustom(depthBuffer, 0.0f);
+        ClearDepthCustom(depthBuffer, 0.0f, stencilValue);
 #else
-        ClearDepthCustom(depthBuffer, 1.0f);
+        ClearDepthCustom(depthBuffer, 1.0f, stencilValue);
 #endif
-
-    }
-=======
-    /// <param name="stencilValue">The clear stencil value.</param>
-    API_FUNCTION() virtual void ClearDepth(GPUTextureView* depthBuffer, float depthValue = 1.0f, uint8 stencilValue = 0) = 0;
->>>>>>> 9694446f
+    }
 
     /// <summary>
     /// Clears an unordered access buffer with a float value.
