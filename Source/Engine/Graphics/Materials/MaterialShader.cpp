// Copyright (c) 2012-2024 Wojciech Figat. All rights reserved.

#include "MaterialShader.h"
#include "Engine/Core/Log.h"
#include "Engine/Serialization/MemoryReadStream.h"
#include "Engine/Renderer/RenderList.h"
#include "Engine/Graphics/RenderTask.h"
#include "Engine/Graphics/GPUDevice.h"
#include "Engine/Graphics/GPUContext.h"
#include "Engine/Graphics/Shaders/GPUConstantBuffer.h"
#include "Engine/Graphics/Shaders/GPUShader.h"
#include "Engine/Engine/Time.h"
#include "DecalMaterialShader.h"
#include "PostFxMaterialShader.h"
#include "ForwardMaterialShader.h"
#include "DeferredMaterialShader.h"
#include "GUIMaterialShader.h"
#include "TerrainMaterialShader.h"
#include "ParticleMaterialShader.h"
#include "DeformableMaterialShader.h"
#include "VolumeParticleMaterialShader.h"

GPU_CB_STRUCT(MaterialShaderDataPerView {
    Matrix ViewMatrix;
    Matrix ViewProjectionMatrix;
    Matrix PrevViewProjectionMatrix;
    Matrix MainViewProjectionMatrix;
    Float4 MainScreenSize;
    Float3 ViewPos;
    float ViewFar;
    Float3 ViewDir;
    float TimeParam;
    Float4 ViewInfo;
    Float4 ScreenSize;
    Float4 TemporalAAJitter;
    });

IMaterial::BindParameters::BindParameters(::GPUContext* context, const ::RenderContext& renderContext)
    : GPUContext(context)
    , RenderContext(renderContext)
    , TimeParam(Time::Draw.UnscaledTime.GetTotalSeconds())
{
}

IMaterial::BindParameters::BindParameters(::GPUContext* context, const ::RenderContext& renderContext, const ::DrawCall& drawCall, bool instanced)
    : GPUContext(context)
    , RenderContext(renderContext)
    , DrawCall(&drawCall)
    , TimeParam(Time::Draw.UnscaledTime.GetTotalSeconds())
    , Instanced(instanced)
{
}

GPUConstantBuffer* IMaterial::BindParameters::PerViewConstants = nullptr;
GPUConstantBuffer* IMaterial::BindParameters::PerDrawConstants = nullptr;

void IMaterial::BindParameters::BindViewData()
{
    // Lazy-init
    if (!PerViewConstants)
    {
        PerViewConstants = GPUDevice::Instance->CreateConstantBuffer(sizeof(MaterialShaderDataPerView), TEXT("PerViewConstants"));
        PerDrawConstants = GPUDevice::Instance->CreateConstantBuffer(sizeof(MaterialShaderDataPerDraw), TEXT("PerDrawConstants"));
    }

    // Setup data
    const auto& view = RenderContext.View;
    MaterialShaderDataPerView cb;
    Matrix::Transpose(view.Frustum.GetMatrix(), cb.ViewProjectionMatrix);
    Matrix::Transpose(view.View, cb.ViewMatrix);
    Matrix::Transpose(view.PrevViewProjection, cb.PrevViewProjectionMatrix);
    Matrix::Transpose(view.MainViewProjection, cb.MainViewProjectionMatrix);
    cb.MainScreenSize = view.MainScreenSize;
    cb.ViewPos = view.Position;
    cb.ViewFar = view.Far;
    cb.ViewDir = view.Direction;
    cb.TimeParam = TimeParam;
    cb.ViewInfo = view.ViewInfo;
    cb.ScreenSize = view.ScreenSize;
    cb.TemporalAAJitter = view.TemporalAAJitter;

    // Update constants
    GPUContext->UpdateCB(PerViewConstants, &cb);
    GPUContext->BindCB(1, PerViewConstants);
}

void IMaterial::BindParameters::BindDrawData()
{
    // Write draw call to the object buffer
<<<<<<< HEAD
=======
    ASSERT(DrawCall);
>>>>>>> 7f7549d2
    auto& objectBuffer = RenderContext.List->TempObjectBuffer;
    objectBuffer.Clear();
    ShaderObjectData objData;
    objData.Store(*DrawCall);
    objectBuffer.Write(objData);
    objectBuffer.Flush(GPUContext);
    ObjectBuffer = objectBuffer.GetBuffer()->View();

    // Setup data
    MaterialShaderDataPerDraw perDraw;
    perDraw.DrawPadding = Float3::Zero;
    perDraw.DrawObjectIndex = 0;

    // Update constants
    GPUContext->UpdateCB(PerDrawConstants, &perDraw);
    GPUContext->BindCB(2, PerDrawConstants);
}

GPUPipelineState* MaterialShader::PipelineStateCache::InitPS(CullMode mode, bool wireframe)
{
    Desc.CullMode = mode;
    Desc.Wireframe = wireframe;
    auto ps = GPUDevice::Instance->CreatePipelineState();
    ps->Init(Desc);
    return ps;
}

MaterialShader::MaterialShader(const StringView& name)
    : _isLoaded(false)
    , _shader(nullptr)
{
    ASSERT(GPUDevice::Instance);
    _shader = GPUDevice::Instance->CreateShader(name);
}

MaterialShader::~MaterialShader()
{
    ASSERT(!_isLoaded && _shader);
    SAFE_DELETE_GPU_RESOURCE(_shader);
}

MaterialShader* MaterialShader::Create(const StringView& name, MemoryReadStream& shaderCacheStream, const MaterialInfo& info)
{
    MaterialShader* material;
    switch (info.Domain)
    {
    case MaterialDomain::Surface:
        material = info.BlendMode == MaterialBlendMode::Opaque ? (MaterialShader*)New<DeferredMaterialShader>(name) : (MaterialShader*)New<ForwardMaterialShader>(name);
        break;
    case MaterialDomain::PostProcess:
        material = New<PostFxMaterialShader>(name);
        break;
    case MaterialDomain::Decal:
        material = New<DecalMaterialShader>(name);
        break;
    case MaterialDomain::GUI:
        material = New<GUIMaterialShader>(name);
        break;
    case MaterialDomain::Terrain:
        material = New<TerrainMaterialShader>(name);
        break;
    case MaterialDomain::Particle:
        material = New<ParticleMaterialShader>(name);
        break;
    case MaterialDomain::Deformable:
        material = New<DeformableMaterialShader>(name);
        break;
    case MaterialDomain::VolumeParticle:
        material = New<VolumeParticleMaterialShader>(name);
        break;
    default:
        LOG(Error, "Unknown material type.");
        return nullptr;
    }
    if (material->Load(shaderCacheStream, info))
    {
        Delete(material);
        return nullptr;
    }
    return material;
}

class DummyMaterial : public MaterialShader
{
public:
    DummyMaterial()
        : MaterialShader(String::Empty)
    {
    }

public:
    // [Material]
    void Bind(BindParameters& params) override
    {
    }

protected:
    // [Material]
    bool Load() override
    {
        return false;
    }
};

MaterialShader* MaterialShader::CreateDummy(MemoryReadStream& shaderCacheStream, const MaterialInfo& info)
{
    MaterialShader* material = New<DummyMaterial>();
    if (material->Load(shaderCacheStream, info))
    {
        Delete(material);
        return nullptr;
    }
    return material;
}

GPUShader* MaterialShader::GetShader() const
{
    return _shader;
}

const MaterialInfo& MaterialShader::GetInfo() const
{
    return _info;
}

bool MaterialShader::IsReady() const
{
    return _isLoaded;
}

bool MaterialShader::Load(MemoryReadStream& shaderCacheStream, const MaterialInfo& info)
{
    ASSERT(!_isLoaded);

    // Cache material info
    _info = info;

    // Create shader
    if (_shader->Create(shaderCacheStream))
    {
        LOG(Warning, "Cannot load shader.");
        return true;
    }

    // Init memory for a constant buffer
    _cb = _shader->GetCB(0);
    if (_cb)
    {
        int32 cbSize = _cb->GetSize();
        if (cbSize == 0)
        {
            // Handle unused constant buffer (eg. postFx returning solid color)
            cbSize = 1024;
            _cb = nullptr;
        }
        _cbData.Resize(cbSize, false);
        Platform::MemoryClear(_cbData.Get(), cbSize);
    }

    // Initialize the material based on type (create pipeline states and setup)
    if (Load())
    {
        return true;
    }

    _isLoaded = true;
    return false;
}

void MaterialShader::Unload()
{
    _isLoaded = false;
    _cb = nullptr;
    _cbData.Resize(0, false);
    _shader->ReleaseGPU();
}<|MERGE_RESOLUTION|>--- conflicted
+++ resolved
@@ -87,10 +87,7 @@
 void IMaterial::BindParameters::BindDrawData()
 {
     // Write draw call to the object buffer
-<<<<<<< HEAD
-=======
     ASSERT(DrawCall);
->>>>>>> 7f7549d2
     auto& objectBuffer = RenderContext.List->TempObjectBuffer;
     objectBuffer.Clear();
     ShaderObjectData objData;
