// Copyright (c) 2012-2024 Wojciech Figat. All rights reserved.

#pragma once

#include "Engine/Core/Math/BoundingBox.h"
#include "Engine/Core/Math/BoundingSphere.h"
#include "Engine/Core/Types/DataContainer.h"
#include "Engine/Graphics/Enums.h"
#include "Engine/Graphics/Models/Types.h"
#include "Engine/Level/Types.h"
#include "Engine/Scripting/ScriptingObject.h"

struct GeometryDrawStateData;
struct RenderContext;
struct RenderContextBatch;
class Task;
class ModelBase;
class Lightmap;
class GPUBuffer;
class SkinnedMeshDrawData;
class BlendShapesInstance;

/// <summary>
/// Base class for model resources meshes.
/// </summary>
API_CLASS(Abstract, NoSpawn) class FLAXENGINE_API MeshBase : public ScriptingObject
{
    DECLARE_SCRIPTING_TYPE_MINIMAL(MeshBase);
protected:
    ModelBase* _model;
    BoundingBox _box;
    BoundingSphere _sphere;
    int32 _index;
    int32 _lodIndex;
    uint32 _vertices;
    uint32 _triangles;
    int32 _materialSlotIndex;
    bool _use16BitIndexBuffer;

    explicit MeshBase(const SpawnParams& params)
        : ScriptingObject(params)
    {
    }

public:
    /// <summary>
    /// Gets the model owning this mesh.
    /// </summary>
    API_PROPERTY() FORCE_INLINE ModelBase* GetModelBase() const
    {
        return _model;
    }

    /// <summary>
    /// Gets the mesh parent LOD index.
    /// </summary>
    API_PROPERTY() FORCE_INLINE int32 GetLODIndex() const
    {
        return _lodIndex;
    }

    /// <summary>
    /// Gets the mesh index.
    /// </summary>
    API_PROPERTY() FORCE_INLINE int32 GetIndex() const
    {
        return _index;
    }

    /// <summary>
    /// Gets the triangle count.
    /// </summary>
    API_PROPERTY() FORCE_INLINE int32 GetTriangleCount() const
    {
        return _triangles;
    }

    /// <summary>
    /// Gets the vertex count.
    /// </summary>
    API_PROPERTY() FORCE_INLINE int32 GetVertexCount() const
    {
        return _vertices;
    }

    /// <summary>
    /// Gets the box.
    /// </summary>
    API_PROPERTY() FORCE_INLINE const BoundingBox& GetBox() const
    {
        return _box;
    }

    /// <summary>
    /// Gets the sphere.
    /// </summary>
    API_PROPERTY() FORCE_INLINE const BoundingSphere& GetSphere() const
    {
        return _sphere;
    }

    /// <summary>
    /// Determines whether this mesh is using 16 bit index buffer, otherwise it's 32 bit.
    /// </summary>
    API_PROPERTY() FORCE_INLINE bool Use16BitIndexBuffer() const
    {
        return _use16BitIndexBuffer;
    }

    /// <summary>
    /// Gets the index of the material slot to use during this mesh rendering.
    /// </summary>
    API_PROPERTY() FORCE_INLINE int32 GetMaterialSlotIndex() const
    {
        return _materialSlotIndex;
    }

    /// <summary>
    /// Sets the index of the material slot to use during this mesh rendering.
    /// </summary>
    API_PROPERTY() void SetMaterialSlotIndex(int32 value);

    /// <summary>
    /// Sets the mesh bounds.
    /// </summary>
    /// <param name="box">The bounding box.</param>
    void SetBounds(const BoundingBox& box);

public:
    /// <summary>
    /// Extract mesh buffer data from GPU. Cannot be called from the main thread.
    /// </summary>
    /// <param name="type">Buffer type</param>
    /// <param name="result">The result data</param>
    /// <returns>True if failed, otherwise false</returns>
    virtual bool DownloadDataGPU(MeshBufferType type, BytesContainer& result) const = 0;

    /// <summary>
    /// Extracts mesh buffer data from GPU in the async task.
    /// </summary>
    /// <param name="type">Buffer type</param>
    /// <param name="result">The result data</param>
    /// <returns>Created async task used to gather the buffer data.</returns>
    virtual Task* DownloadDataGPUAsync(MeshBufferType type, BytesContainer& result) const = 0;

    /// <summary>
    /// Extract mesh buffer data from CPU. Cached internally.
    /// </summary>
    /// <param name="type">Buffer type</param>
    /// <param name="result">The result data</param>
    /// <param name="count">The amount of items inside the result buffer.</param>
    /// <returns>True if failed, otherwise false</returns>
    virtual bool DownloadDataCPU(MeshBufferType type, BytesContainer& result, int32& count) const = 0;

public:
    /// <summary>
    /// Model instance drawing packed data.
    /// </summary>
    struct DrawInfo
    {
        /// <summary>
        /// The instance buffer to use during model rendering.
        /// </summary>
        ModelInstanceEntries* Buffer;

        /// <summary>
        /// The world transformation of the model.
        /// </summary>
        Matrix* World;

        /// <summary>
        /// The instance drawing state data container. Used for LOD transition handling and previous world transformation matrix updating.
        /// </summary>
        GeometryDrawStateData* DrawState;

        /// <summary>
        /// The instance deformation utility.
        /// </summary>
        MeshDeformation* Deformation;

        union
        {
            struct
            {
                /// <summary>
                /// The skinning.
                /// </summary>
                SkinnedMeshDrawData* Skinning;
            };

            struct
            {
                /// <summary>
                /// The lightmap.
                /// </summary>
                const Lightmap* Lightmap;

                /// <summary>
                /// The lightmap UVs.
                /// </summary>
                const Rectangle* LightmapUVs;
            };
        };

        /// <summary>
        /// The model instance vertex colors buffers (per-lod all meshes packed in a single allocation, array length equal to model lods count).
        /// </summary>
        GPUBuffer** VertexColors;

        /// <summary>
        /// The object static flags.
        /// </summary>
        StaticFlags Flags;

        /// <summary>
        /// The object draw modes.
        /// </summary>
        DrawPass DrawModes;

        /// <summary>
        /// The bounds of the model (used to select a proper LOD during rendering).
        /// </summary>
        BoundingSphere Bounds;

        /// <summary>
        /// The per-instance random value.
        /// </summary>
        float PerInstanceRandom;

        /// <summary>
        /// The LOD bias value.
        /// </summary>
        char LODBias;

        /// <summary>
        /// The forced LOD to use. Value -1 disables this feature.
        /// </summary>
        char ForcedLOD;

        /// <summary>
        /// The object sorting key.
        /// </summary>
<<<<<<< HEAD
        int8 SortOrder;
=======
        int16 SortOrder;

#if USE_EDITOR
        float LightmapScale = -1.0f;
#endif
>>>>>>> e0a488de
    };
};<|MERGE_RESOLUTION|>--- conflicted
+++ resolved
@@ -240,14 +240,10 @@
         /// <summary>
         /// The object sorting key.
         /// </summary>
-<<<<<<< HEAD
         int8 SortOrder;
-=======
-        int16 SortOrder;
 
 #if USE_EDITOR
         float LightmapScale = -1.0f;
 #endif
->>>>>>> e0a488de
     };
 };