--- conflicted
+++ resolved
@@ -86,16 +86,12 @@
     Array<BlendShape> BlendShapes;
 
     /// <summary>
-<<<<<<< HEAD
     /// Lightmap texture coordinates channel index. Value -1 indicates that channel is not available.
     /// </summary>
     int32 LightmapUVsIndex = -1;
 
     /// <summary>
-    /// Global translation for this mesh to be at its local origin.
-=======
     /// Local translation for this mesh to be at it's local origin.
->>>>>>> 5d32bb96
     /// </summary>
     Vector3 OriginTranslation = Vector3::Zero;
 
