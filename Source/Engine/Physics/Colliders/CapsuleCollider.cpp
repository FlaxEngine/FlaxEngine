// Copyright (c) Wojciech Figat. All rights reserved.

#include "CapsuleCollider.h"

CapsuleCollider::CapsuleCollider(const SpawnParams& params)
    : Collider(params)
    , _radius(20.0f)
    , _height(100.0f)
{
}

void CapsuleCollider::SetRadius(const float value)
{
    if (Math::NearEqual(value, _radius))
        return;

    _radius = value;

    UpdateGeometry();
    UpdateBounds();
}

void CapsuleCollider::SetHeight(const float value)
{
    if (Math::NearEqual(value, _height))
        return;

    _height = value;

    UpdateGeometry();
    UpdateBounds();
}

#if USE_EDITOR

#include "Engine/Debug/DebugDraw.h"
#include "Engine/Graphics/RenderView.h"
#include "Engine/Physics/Colliders/ColliderColorConfig.h"
#include "Engine/Physics/PhysicsBackend.h"

void CapsuleCollider::DrawPhysicsDebug(RenderView& view)
{
    const BoundingSphere sphere(_sphere.Center - view.Origin, _sphere.Radius);
    if (!view.CullingFrustum.Intersects(sphere))
        return;

    Transform T{};
    T.Scale = _transform.Scale;
    PhysicsBackend::GetShapePose(_shape, T.Translation, T.Orientation);

    Quaternion rotation;
    Quaternion::Multiply(T.Orientation, Quaternion::Euler(0, 90, 0), rotation);
    const float scaling = _cachedScale.GetAbsolute().MaxValue();
    const float minSize = 0.001f;
    const float radius = Math::Max(Math::Abs(_radius) * scaling, minSize);
    const float height = Math::Max(Math::Abs(_height) * scaling, minSize);
    if (view.Mode == ViewMode::PhysicsColliders && !GetIsTrigger())
<<<<<<< HEAD
        DEBUG_DRAW_TUBE(T.LocalToWorld(_center), rotation, radius, height, _staticActor ? Color::CornflowerBlue : Color::Orchid, 0, true);
    else
        DEBUG_DRAW_WIRE_TUBE(T.LocalToWorld(_center), rotation, radius, height, Color::GreenYellow * 0.8f, 0, true);
}

void CapsuleCollider::OnDebugDraw()
{
    if (DisplayCollider)
    {
        Quaternion rotation;
        Quaternion::Multiply(_transform.Orientation, Quaternion::Euler(0, 90, 0), rotation);
        const float scaling = _cachedScale.GetAbsolute().MaxValue();
        const float minSize = 0.001f;
        const float radius = Math::Max(Math::Abs(_radius) * scaling, minSize);
        const float height = Math::Max(Math::Abs(_height) * scaling, minSize);
        const Vector3 position = _transform.LocalToWorld(_center);
        if (GetIsTrigger())
        {
            DEBUG_DRAW_WIRE_TUBE(position, rotation, radius, height, FlaxEngine::ColliderColors::TriggerColliderOutline, 0, false);
            DEBUG_DRAW_TUBE(position, rotation, radius, height, FlaxEngine::ColliderColors::TriggerCollider, 0, true);
        }
        else
        {
            DEBUG_DRAW_WIRE_TUBE(position, rotation, radius, height, FlaxEngine::ColliderColors::NormalColliderOutline, 0, false);
            DEBUG_DRAW_TUBE(position, rotation, radius, height, FlaxEngine::ColliderColors::NormalCollider, 0, true);
        }
    }

    // Base
    Collider::OnDebugDraw();
=======
        DEBUG_DRAW_CAPSULE(_transform.LocalToWorld(_center), rotation, radius, height, _staticActor ? Color::CornflowerBlue : Color::Orchid, 0, true);
    else
        DEBUG_DRAW_WIRE_CAPSULE(_transform.LocalToWorld(_center), rotation, radius, height, Color::GreenYellow * 0.8f, 0, true);
>>>>>>> af955ba4
}

void CapsuleCollider::OnDebugDrawSelected()
{
    Quaternion rotation;
    Quaternion::Multiply(_transform.Orientation, Quaternion::Euler(0, 90, 0), rotation);
    const float scaling = _cachedScale.GetAbsolute().MaxValue();
    const float minSize = 0.001f;
    const float radius = Math::Max(Math::Abs(_radius) * scaling, minSize);
    const float height = Math::Max(Math::Abs(_height) * scaling, minSize);
    const Vector3 position = _transform.LocalToWorld(_center);
<<<<<<< HEAD
=======
    DEBUG_DRAW_WIRE_CAPSULE(position, rotation, radius, height, Color::GreenYellow, 0, false);
>>>>>>> af955ba4

    if (!DisplayCollider) 
    {
        if (GetIsTrigger())
        {
            DEBUG_DRAW_WIRE_TUBE(position, rotation, radius, height, FlaxEngine::ColliderColors::TriggerColliderOutline, 0, false);
            DEBUG_DRAW_TUBE(position, rotation, radius, height, FlaxEngine::ColliderColors::TriggerCollider, 0, true);
        }
        else
        {
            DEBUG_DRAW_WIRE_TUBE(position, rotation, radius, height, FlaxEngine::ColliderColors::NormalColliderOutline, 0, false);
            DEBUG_DRAW_TUBE(position, rotation, radius, height, FlaxEngine::ColliderColors::NormalCollider, 0, true);
        }
    }
    if (_contactOffset > 0)
    {
        DEBUG_DRAW_WIRE_CAPSULE(position, rotation, radius + _contactOffset, height, Color::Blue.AlphaMultiplied(0.2f), 0, false);
    }

    // Base
    Collider::OnDebugDrawSelected();
}

#endif

bool CapsuleCollider::IntersectsItself(const Ray& ray, Real& distance, Vector3& normal)
{
    return _orientedBox.Intersects(ray, distance, normal);
}

void CapsuleCollider::UpdateBounds()
{
    // Cache bounds
    const float radiusTwice = _radius * 2.0f;
    OrientedBoundingBox::CreateCentered(_center, Vector3(_height + radiusTwice, radiusTwice, radiusTwice), _orientedBox);
    _orientedBox.Transform(_transform);
    _orientedBox.GetBoundingBox(_box);
    BoundingSphere::FromBox(_box, _sphere);
}

void CapsuleCollider::GetGeometry(CollisionShape& collision)
{
    const float scaling = _cachedScale.GetAbsolute().MaxValue();
    const float minSize = 0.001f;
    const float radius = Math::Max(Math::Abs(_radius) * scaling, minSize);
    const float height = Math::Max(Math::Abs(_height) * scaling, minSize);
    collision.SetCapsule(radius, height * 0.5f);
}<|MERGE_RESOLUTION|>--- conflicted
+++ resolved
@@ -55,10 +55,9 @@
     const float radius = Math::Max(Math::Abs(_radius) * scaling, minSize);
     const float height = Math::Max(Math::Abs(_height) * scaling, minSize);
     if (view.Mode == ViewMode::PhysicsColliders && !GetIsTrigger())
-<<<<<<< HEAD
-        DEBUG_DRAW_TUBE(T.LocalToWorld(_center), rotation, radius, height, _staticActor ? Color::CornflowerBlue : Color::Orchid, 0, true);
+        DEBUG_DRAW_CAPSULE(T.LocalToWorld(_center), rotation, radius, height, _staticActor ? Color::CornflowerBlue : Color::Orchid, 0, true);
     else
-        DEBUG_DRAW_WIRE_TUBE(T.LocalToWorld(_center), rotation, radius, height, Color::GreenYellow * 0.8f, 0, true);
+        DEBUG_DRAW_WIRE_CAPSULE(T.LocalToWorld(_center), rotation, radius, height, Color::GreenYellow * 0.8f, 0, true);
 }
 
 void CapsuleCollider::OnDebugDraw()
@@ -74,23 +73,18 @@
         const Vector3 position = _transform.LocalToWorld(_center);
         if (GetIsTrigger())
         {
-            DEBUG_DRAW_WIRE_TUBE(position, rotation, radius, height, FlaxEngine::ColliderColors::TriggerColliderOutline, 0, false);
-            DEBUG_DRAW_TUBE(position, rotation, radius, height, FlaxEngine::ColliderColors::TriggerCollider, 0, true);
+            DEBUG_DRAW_WIRE_CAPSULE(position, rotation, radius, height, FlaxEngine::ColliderColors::TriggerColliderOutline, 0, false);
+            DEBUG_DRAW_CAPSULE(position, rotation, radius, height, FlaxEngine::ColliderColors::TriggerCollider, 0, true);
         }
         else
         {
-            DEBUG_DRAW_WIRE_TUBE(position, rotation, radius, height, FlaxEngine::ColliderColors::NormalColliderOutline, 0, false);
-            DEBUG_DRAW_TUBE(position, rotation, radius, height, FlaxEngine::ColliderColors::NormalCollider, 0, true);
+            DEBUG_DRAW_WIRE_CAPSULE(position, rotation, radius, height, FlaxEngine::ColliderColors::NormalColliderOutline, 0, false);
+            DEBUG_DRAW_CAPSULE(position, rotation, radius, height, FlaxEngine::ColliderColors::NormalCollider, 0, true);
         }
     }
 
     // Base
     Collider::OnDebugDraw();
-=======
-        DEBUG_DRAW_CAPSULE(_transform.LocalToWorld(_center), rotation, radius, height, _staticActor ? Color::CornflowerBlue : Color::Orchid, 0, true);
-    else
-        DEBUG_DRAW_WIRE_CAPSULE(_transform.LocalToWorld(_center), rotation, radius, height, Color::GreenYellow * 0.8f, 0, true);
->>>>>>> af955ba4
 }
 
 void CapsuleCollider::OnDebugDrawSelected()
@@ -102,22 +96,18 @@
     const float radius = Math::Max(Math::Abs(_radius) * scaling, minSize);
     const float height = Math::Max(Math::Abs(_height) * scaling, minSize);
     const Vector3 position = _transform.LocalToWorld(_center);
-<<<<<<< HEAD
-=======
-    DEBUG_DRAW_WIRE_CAPSULE(position, rotation, radius, height, Color::GreenYellow, 0, false);
->>>>>>> af955ba4
 
     if (!DisplayCollider) 
     {
         if (GetIsTrigger())
         {
-            DEBUG_DRAW_WIRE_TUBE(position, rotation, radius, height, FlaxEngine::ColliderColors::TriggerColliderOutline, 0, false);
-            DEBUG_DRAW_TUBE(position, rotation, radius, height, FlaxEngine::ColliderColors::TriggerCollider, 0, true);
+            DEBUG_DRAW_WIRE_CAPSULE(position, rotation, radius, height, FlaxEngine::ColliderColors::TriggerColliderOutline, 0, false);
+            DEBUG_DRAW_CAPSULE(position, rotation, radius, height, FlaxEngine::ColliderColors::TriggerCollider, 0, true);
         }
         else
         {
-            DEBUG_DRAW_WIRE_TUBE(position, rotation, radius, height, FlaxEngine::ColliderColors::NormalColliderOutline, 0, false);
-            DEBUG_DRAW_TUBE(position, rotation, radius, height, FlaxEngine::ColliderColors::NormalCollider, 0, true);
+            DEBUG_DRAW_WIRE_CAPSULE(position, rotation, radius, height, FlaxEngine::ColliderColors::NormalColliderOutline, 0, false);
+            DEBUG_DRAW_CAPSULE(position, rotation, radius, height, FlaxEngine::ColliderColors::NormalCollider, 0, true);
         }
     }
     if (_contactOffset > 0)
