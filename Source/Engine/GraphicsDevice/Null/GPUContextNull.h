// Copyright (c) 2012-2024 Wojciech Figat. All rights reserved.

#pragma once

#if GRAPHICS_API_NULL

#include "Engine/Graphics/GPUContext.h"

/// <summary>
/// GPU Context for Null backend.
/// </summary>
class GPUContextNull : public GPUContext
{
public:

    /// <summary>
    /// Initializes a new instance of the <see cref="GPUContextNull"/> class.
    /// </summary>
    /// <param name="device">The device.</param>
    GPUContextNull(GPUDevice* device)
        : GPUContext(device)
    {
    }

public:

    // [GPUContext]
#if GPU_ALLOW_PROFILE_EVENTS
    void EventBegin(const Char* name) override
    {
    }

    void EventEnd() override
    {
    }
#endif
    void* GetNativePtr() const override
    {
        return nullptr;
    }

    bool IsDepthBufferBinded() override
    {
        return false;
    }

    void Clear(GPUTextureView* rt, const Color& color) override
    {
    }

<<<<<<< HEAD
    void ClearDepthCustom(GPUTextureView* depthBuffer, float depthValue) override
=======
    void ClearDepth(GPUTextureView* depthBuffer, float depthValue, uint8 stencilValue) override
>>>>>>> 9694446f
    {
    }

    void ClearUA(GPUBuffer* buf, const Float4& value) override
    {
    }

    void ClearUA(GPUBuffer* buf, const uint32 value[4]) override
    {
    }

    void ClearUA(GPUTexture* texture, const uint32 value[4]) override
    {
    }

    void ClearUA(GPUTexture* texture, const Float4& value) override
    {
    }

    void ResetRenderTarget() override
    {
    }

    void SetRenderTarget(GPUTextureView* rt) override
    {
    }

    void SetRenderTarget(GPUTextureView* depthBuffer, GPUTextureView* rt) override
    {
    }

    void SetRenderTarget(GPUTextureView* depthBuffer, const Span<GPUTextureView*>& rts) override
    {
    }

    void SetBlendFactor(const Float4& value) override
    {
    }

    void SetStencilRef(uint32 value) override
    {
    }

    void ResetSR() override
    {
    }

    void ResetUA() override
    {
    }

    void ResetCB() override
    {
    }

    void BindCB(int32 slot, GPUConstantBuffer* cb) override
    {
    }

    void BindSR(int32 slot, GPUResourceView* view) override
    {
    }

    void BindUA(int32 slot, GPUResourceView* view) override
    {
    }

    void BindVB(const Span<GPUBuffer*>& vertexBuffers, const uint32* vertexBuffersOffsets = nullptr) override
    {
    }

    void BindIB(GPUBuffer* indexBuffer) override
    {
    }

    void BindSampler(int32 slot, GPUSampler* sampler) override
    {
    }

    void UpdateCB(GPUConstantBuffer* cb, const void* data) override
    {
    }

    void Dispatch(GPUShaderProgramCS* shader, uint32 threadGroupCountX, uint32 threadGroupCountY, uint32 threadGroupCountZ) override
    {
    }

    void DispatchIndirect(GPUShaderProgramCS* shader, GPUBuffer* bufferForArgs, uint32 offsetForArgs) override
    {
    }

    void ResolveMultisample(GPUTexture* sourceMultisampleTexture, GPUTexture* destTexture, int32 sourceSubResource, int32 destSubResource, PixelFormat format) override
    {
    }

    void DrawInstanced(uint32 verticesCount, uint32 instanceCount, int32 startInstance, int32 startVertex) override
    {
    }

    void DrawIndexedInstanced(uint32 indicesCount, uint32 instanceCount, int32 startInstance, int32 startVertex, int32 startIndex) override
    {
    }

    void DrawInstancedIndirect(GPUBuffer* bufferForArgs, uint32 offsetForArgs) override
    {
    }

    void DrawIndexedInstancedIndirect(GPUBuffer* bufferForArgs, uint32 offsetForArgs) override
    {
    }

    void SetViewport(const Viewport& viewport) override
    {
    }

    void SetScissor(const Rectangle& scissorRect) override
    {
    }

    GPUPipelineState* GetState() const override
    {
        return nullptr;
    }

    void SetState(GPUPipelineState* state) override
    {
    }

    void ClearState() override
    {
    }

    void FlushState() override
    {
    }

    void Flush() override
    {
    }

    void UpdateBuffer(GPUBuffer* buffer, const void* data, uint32 size, uint32 offset) override
    {
    }

    void CopyBuffer(GPUBuffer* dstBuffer, GPUBuffer* srcBuffer, uint32 size, uint32 dstOffset, uint32 srcOffset) override
    {
    }

    void UpdateTexture(GPUTexture* texture, int32 arrayIndex, int32 mipIndex, const void* data, uint32 rowPitch, uint32 slicePitch) override
    {
    }

    void CopyTexture(GPUTexture* dstResource, uint32 dstSubresource, uint32 dstX, uint32 dstY, uint32 dstZ, GPUTexture* srcResource, uint32 srcSubresource) override
    {
    }

    void ResetCounter(GPUBuffer* buffer) override
    {
    }

    void CopyCounter(GPUBuffer* dstBuffer, uint32 dstOffset, GPUBuffer* srcBuffer) override
    {
    }

    void CopyResource(GPUResource* dstResource, GPUResource* srcResource) override
    {
    }

    void CopySubresource(GPUResource* dstResource, uint32 dstSubresource, GPUResource* srcResource, uint32 srcSubresource) override
    {
    }
};

#endif<|MERGE_RESOLUTION|>--- conflicted
+++ resolved
@@ -48,11 +48,7 @@
     {
     }
 
-<<<<<<< HEAD
-    void ClearDepthCustom(GPUTextureView* depthBuffer, float depthValue) override
-=======
-    void ClearDepth(GPUTextureView* depthBuffer, float depthValue, uint8 stencilValue) override
->>>>>>> 9694446f
+    void ClearDepthCustom(GPUTextureView* depthBuffer, float depthValue, uint8 stencilValue) override
     {
     }
 
