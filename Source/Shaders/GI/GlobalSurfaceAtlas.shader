// Copyright (c) 2012-2024 Wojciech Figat. All rights reserved.

// Diffuse-only lighting
#define LIGHTING_NO_SPECULAR 1

#include "./Flax/Common.hlsl"
#include "./Flax/Math.hlsl"
#include "./Flax/LightingCommon.hlsl"
#include "./Flax/GlobalSignDistanceField.hlsl"
#include "./Flax/GI/GlobalSurfaceAtlas.hlsl"
#include "./Flax/GI/DDGI.hlsl"

META_CB_BEGIN(0, Data)
float3 ViewWorldPos;
float ViewNearPlane;
float SkyboxIntensity;
uint CulledObjectsCapacity;
float LightShadowsStrength;
float ViewFarPlane;
float4 ViewFrustumWorldRays[4];
GlobalSDFData GlobalSDF;
GlobalSurfaceAtlasData GlobalSurfaceAtlas;
DDGIData DDGI;
LightData Light;
META_CB_END

struct AtlasVertexInput
{
	float2 Position : POSITION0;
	float2 TileUV : TEXCOORD0;
	uint TileAddress : TEXCOORD1;
};

struct AtlasVertexOutput
{
	float4 Position : SV_Position;
	float2 TileUV : TEXCOORD0;
	nointerpolation uint TileAddress : TEXCOORD1;
};

// Vertex shader for Global Surface Atlas rendering (custom vertex buffer to render per-tile)
META_VS(true, FEATURE_LEVEL_SM5)
META_VS_IN_ELEMENT(POSITION, 0, R16G16_FLOAT, 0, ALIGN, PER_VERTEX, 0, true)
META_VS_IN_ELEMENT(TEXCOORD, 0, R16G16_FLOAT, 0, ALIGN, PER_VERTEX, 0, true)
META_VS_IN_ELEMENT(TEXCOORD, 1, R32_UINT,  0, ALIGN, PER_VERTEX, 0, true)
AtlasVertexOutput VS_Atlas(AtlasVertexInput input)
{
	AtlasVertexOutput output;
	output.Position = float4(input.Position, 1, 1);
	output.TileUV = input.TileUV;
	output.TileAddress = input.TileAddress;
	return output;
}

// Pixel shader for Global Surface Atlas software clearing
META_PS(true, FEATURE_LEVEL_SM5)
void PS_Clear(out float4 Light : SV_Target0, out float4 RT0 : SV_Target1, out float4 RT1 : SV_Target2, out float4 RT2 : SV_Target3)
{
	Light = float4(0, 0, 0, 0);
	RT0 = float4(0, 0, 0, 0);
	RT1 = float4(0, 0, 0, 0);
	RT2 = float4(1, 0, 0, 0);
}

#ifdef _PS_ClearLighting

Buffer<float4> GlobalSurfaceAtlasObjects : register(t4);
Texture2D Texture : register(t7);

// Pixel shader for Global Surface Atlas clearing
META_PS(true, FEATURE_LEVEL_SM5)
float4 PS_ClearLighting(AtlasVertexOutput input) : SV_Target
{
	GlobalSurfaceTile tile = LoadGlobalSurfaceAtlasTile(GlobalSurfaceAtlasObjects, input.TileAddress);
	float2 atlasUV = input.TileUV * tile.AtlasRectUV.zw + tile.AtlasRectUV.xy;
	return Texture.Sample(SamplerPointClamp, atlasUV);
}

#endif

#ifdef _PS_Lighting

#include "./Flax/GBuffer.hlsl"
#include "./Flax/Matrix.hlsl"
#include "./Flax/Lighting.hlsl"

// GBuffer+Depth at 0-3 slots
Buffer<float4> GlobalSurfaceAtlasObjects : register(t4);
#if INDIRECT_LIGHT
Texture2D<snorm float4> ProbesData : register(t5);
Texture2D<float4> ProbesDistance : register(t6);
Texture2D<float4> ProbesIrradiance : register(t7);
#else
Texture3D<snorm float> GlobalSDFTex : register(t5);
Texture3D<snorm float> GlobalSDFMip : register(t6);
#endif

// Pixel shader for Global Surface Atlas shading
META_PS(true, FEATURE_LEVEL_SM5)
META_PERMUTATION_1(RADIAL_LIGHT=0)
META_PERMUTATION_1(RADIAL_LIGHT=1)
META_PERMUTATION_1(INDIRECT_LIGHT=1)
float4 PS_Lighting(AtlasVertexOutput input) : SV_Target
{
	// Load current tile info
	GlobalSurfaceTile tile = LoadGlobalSurfaceAtlasTile(GlobalSurfaceAtlasObjects, input.TileAddress);
	float2 atlasUV = input.TileUV * tile.AtlasRectUV.zw + tile.AtlasRectUV.xy;

	// Load GBuffer sample from atlas
    float4 gBuffer0 = SAMPLE_RT(GBuffer0, atlasUV);
    float4 gBuffer1 = SAMPLE_RT(GBuffer1, atlasUV);
    GBufferSample gBuffer = (GBufferSample)0;
    gBuffer.Normal = DecodeNormal(gBuffer1.rgb);
    gBuffer.ShadingModel = (int)(gBuffer1.a * 3.999);
    gBuffer.Color = gBuffer0.rgb;
    gBuffer.Roughness = 1.0f;
    gBuffer.AO = gBuffer0.a;
	BRANCH
	if (gBuffer.ShadingModel == SHADING_MODEL_UNLIT)
	{
		// Skip unlit pixels
		discard;
		return 0;
	}

	// Reconstruct world-space position manually (from uv+depth within a tile)
	float tileDepth = SampleZ(atlasUV);
<<<<<<< HEAD
	//float tileNear = -GLOBAL_SURFACE_ATLAS_TILE_PROJ_PLANE_OFFSET;
	//float tileFar = tile.ViewBoundsSize.z + 2 * GLOBAL_SURFACE_ATLAS_TILE_PROJ_PLANE_OFFSET;
	//gBufferData.ViewInfo.zw = float2(tileNear / (tileFar - tileNear), (tileFar * tileNear) / (tileFar - tileNear) / tileFar);
	//gBufferData.ViewInfo.zw = float2(1, 0);
	//float tileLinearDepth = LinearizeZ(gBufferData, tileDepth);
=======
>>>>>>> 9694446f
	float3 tileSpacePos = float3(input.TileUV.x - 0.5f, 0.5f - input.TileUV.y, tileDepth);
	float3 gBufferTilePos = tileSpacePos * tile.ViewBoundsSize;
	float4x4 tileLocalToWorld = Inverse(tile.WorldToLocal);
	gBuffer.WorldPos = mul(float4(gBufferTilePos, 1), tileLocalToWorld).xyz;

	// Boost material diffuse color to improve GI
	//gBuffer.Color *= 1.1f;

#if INDIRECT_LIGHT
    // Sample irradiance
    float3 irradiance = SampleDDGIIrradiance(DDGI, ProbesData, ProbesDistance, ProbesIrradiance, gBuffer.WorldPos, gBuffer.Normal);
    irradiance *= Light.Radius; // Cached BounceIntensity / IndirectLightingIntensity

    // Calculate lighting
    float3 diffuseColor = GetDiffuseColor(gBuffer);
    diffuseColor = min(diffuseColor, 0.9f); // Nothing reflects diffuse like perfectly in the real world (ensure to have energy loss at each light bounce)
    float3 diffuse = Diffuse_Lambert(diffuseColor);
    float4 light = float4(diffuse * irradiance * gBuffer.AO, 1);
#else
	// Calculate shadowing
	float3 L = Light.Direction;
#if RADIAL_LIGHT
	float3 toLight = Light.Position - gBuffer.WorldPos;
	float toLightDst = length(toLight);
	if (toLightDst >= Light.Radius)
	{
		// Skip texels outside the light influence range
		discard;
		return 0;
	}
	L = toLight / toLightDst;
#else
	float toLightDst = GLOBAL_SDF_WORLD_SIZE;
#endif
	float4 shadowMask = 1;
	if (Light.ShadowsBufferAddress != 0)
	{
		float NoL = dot(gBuffer.Normal, L);
		float shadowBias = 10.0f;
		float bias = 2 * shadowBias * saturate(1 - NoL) + shadowBias;
		BRANCH
		if (NoL > 0)
		{
			// Shot a ray from texel into the light to see if there is any occluder
			GlobalSDFTrace trace;
			trace.Init(gBuffer.WorldPos + gBuffer.Normal * shadowBias, L, bias, toLightDst - bias);
			GlobalSDFHit hit = RayTraceGlobalSDF(GlobalSDF, GlobalSDFTex, GlobalSDFMip, trace, 2.0f);
			shadowMask = hit.IsHit() ? LightShadowsStrength : 1;
		}
		else
		{
			shadowMask = 0;
		}
	}

	// Calculate lighting
#if RADIAL_LIGHT
	bool isSpotLight = Light.SpotAngles.x > -2.0f;
#else
	bool isSpotLight = false;
#endif
	float4 light = GetLighting(ViewWorldPos, Light, gBuffer, shadowMask, RADIAL_LIGHT, isSpotLight);
#endif

	return light;
}

#endif

#if defined(_CS_CullObjects)

#include "./Flax/Collisions.hlsl"

RWByteAddressBuffer RWGlobalSurfaceAtlasChunks : register(u0);
RWByteAddressBuffer RWGlobalSurfaceAtlasCulledObjects : register(u1);
Buffer<float4> GlobalSurfaceAtlasObjects : register(t0);
Buffer<uint> GlobalSurfaceAtlasObjectsList : register(t1);

#define GLOBAL_SURFACE_ATLAS_SHARED_CULL_SIZE 511 // Limit of objects that can be culled for a whole group of 4x4x4 threads (64 chunks)

groupshared uint SharedCulledObjectsCount;
groupshared uint SharedCulledObjects[GLOBAL_SURFACE_ATLAS_SHARED_CULL_SIZE];

// Compute shader for culling objects into chunks
META_CS(true, FEATURE_LEVEL_SM5)
[numthreads(GLOBAL_SURFACE_ATLAS_CHUNKS_GROUP_SIZE, GLOBAL_SURFACE_ATLAS_CHUNKS_GROUP_SIZE, GLOBAL_SURFACE_ATLAS_CHUNKS_GROUP_SIZE)]
void CS_CullObjects(uint3 DispatchThreadId : SV_DispatchThreadID, uint3 GroupId : SV_GroupID, uint3 GroupThreadId : SV_GroupThreadID)
{
	uint3 chunkCoord = DispatchThreadId;
	uint chunkAddress = (chunkCoord.z * (GLOBAL_SURFACE_ATLAS_CHUNKS_RESOLUTION * GLOBAL_SURFACE_ATLAS_CHUNKS_RESOLUTION) + chunkCoord.y * GLOBAL_SURFACE_ATLAS_CHUNKS_RESOLUTION + chunkCoord.x) * 4;
	float3 chunkMin = GlobalSurfaceAtlas.ViewPos + (chunkCoord - (GLOBAL_SURFACE_ATLAS_CHUNKS_RESOLUTION * 0.5f)) * GlobalSurfaceAtlas.ChunkSize;
	float3 chunkMax = chunkMin + GlobalSurfaceAtlas.ChunkSize.xxx;
	uint groupIndex = (GroupThreadId.z * GLOBAL_SURFACE_ATLAS_CHUNKS_GROUP_SIZE + GroupThreadId.y) * GLOBAL_SURFACE_ATLAS_CHUNKS_GROUP_SIZE + GroupThreadId.x;
	float3 groupMin = GlobalSurfaceAtlas.ViewPos + (GroupId * GLOBAL_SURFACE_ATLAS_CHUNKS_GROUP_SIZE - (GLOBAL_SURFACE_ATLAS_CHUNKS_RESOLUTION * 0.5f)) * GlobalSurfaceAtlas.ChunkSize;
	float3 groupMax = groupMin + (GlobalSurfaceAtlas.ChunkSize * GLOBAL_SURFACE_ATLAS_CHUNKS_GROUP_SIZE).xxx;

    // Clear shared memory
	if (groupIndex == 0)
	{
        SharedCulledObjectsCount = 0;
	}
	GroupMemoryBarrierWithGroupSync();

    // Shared culling of all objects by all threads for a whole group
	LOOP
	for (uint objectIndex = groupIndex; objectIndex < GlobalSurfaceAtlas.ObjectsCount; objectIndex += GLOBAL_SURFACE_ATLAS_CHUNKS_GROUP_SIZE * GLOBAL_SURFACE_ATLAS_CHUNKS_GROUP_SIZE * GLOBAL_SURFACE_ATLAS_CHUNKS_GROUP_SIZE)
	{
        uint objectAddress = GlobalSurfaceAtlasObjectsList.Load(objectIndex);
		float4 objectBounds = LoadGlobalSurfaceAtlasObjectBounds(GlobalSurfaceAtlasObjects, objectAddress);
		if (BoxIntersectsSphere(groupMin, groupMax, objectBounds.xyz, objectBounds.w))
		{
            uint sharedIndex;
            InterlockedAdd(SharedCulledObjectsCount, 1, sharedIndex);
            if (sharedIndex < GLOBAL_SURFACE_ATLAS_SHARED_CULL_SIZE)
                SharedCulledObjects[sharedIndex] = objectAddress;
		}
	}
	GroupMemoryBarrierWithGroupSync();

    // Cull objects from the shared buffer against active thread's chunk
    uint objectsCount = 0;
	LOOP
	for (uint i = 0; i < SharedCulledObjectsCount; i++)
	{
        uint objectAddress = SharedCulledObjects[i];
		float4 objectBounds = LoadGlobalSurfaceAtlasObjectBounds(GlobalSurfaceAtlasObjects, objectAddress);
		if (BoxIntersectsSphere(chunkMin, chunkMax, objectBounds.xyz, objectBounds.w))
        {
            objectsCount++;
        }
	}
    if (objectsCount == 0)
    {
        // Empty chunk
        RWGlobalSurfaceAtlasChunks.Store(chunkAddress, 0);
        return;
    }

	// Allocate object data size in the buffer
	uint objectsStart;
	uint objectsSize = objectsCount + 1; // Include objects count before actual objects data
	RWGlobalSurfaceAtlasCulledObjects.InterlockedAdd(0, objectsSize, objectsStart); // Counter at 0
	if (objectsStart + objectsSize > CulledObjectsCapacity)
	{
		// Not enough space in the buffer
		RWGlobalSurfaceAtlasChunks.Store(chunkAddress, 0);
		return;
	}

	// Write object data start
	RWGlobalSurfaceAtlasChunks.Store(chunkAddress, objectsStart);

	// Write objects count before actual objects indices
	RWGlobalSurfaceAtlasCulledObjects.Store(objectsStart * 4, objectsCount);

	// Copy objects data in this chunk (cull from the shared buffer)
    LOOP
	for (uint i = 0; i < SharedCulledObjectsCount; i++)
    {
        uint objectAddress = SharedCulledObjects[i];
		float4 objectBounds = LoadGlobalSurfaceAtlasObjectBounds(GlobalSurfaceAtlasObjects, objectAddress);
		if (BoxIntersectsSphere(chunkMin, chunkMax, objectBounds.xyz, objectBounds.w))
        {
            objectsStart++;
            RWGlobalSurfaceAtlasCulledObjects.Store(objectsStart * 4, objectAddress);
        }
    }
}

#endif

#ifdef _PS_Debug

Texture3D<snorm float> GlobalSDFTex : register(t0);
Texture3D<snorm float> GlobalSDFMip : register(t1);
ByteAddressBuffer GlobalSurfaceAtlasChunks : register(t2);
ByteAddressBuffer GlobalSurfaceAtlasCulledObjects : register(t3);
Buffer<float4> GlobalSurfaceAtlasObjects : register(t4);
Texture2D GlobalSurfaceAtlasTex : register(t5);
Texture2D GlobalSurfaceAtlasDepth : register(t6);
TextureCube Skybox : register(t7);

// Pixel shader for Global Surface Atlas debug drawing
META_PS(true, FEATURE_LEVEL_SM5)
META_PERMUTATION_1(GLOBAL_SURFACE_ATLAS_DEBUG_MODE=0)
META_PERMUTATION_1(GLOBAL_SURFACE_ATLAS_DEBUG_MODE=1)
float4 PS_Debug(Quad_VS2PS input) : SV_Target
{
#if 0
	// Preview Global Surface Atlas texture
	return float4(GlobalSurfaceAtlasTex.SampleLevel(SamplerLinearClamp, input.TexCoord, 0).rgb, 1);
#endif

	// Shot a ray from camera into the Global SDF
	GlobalSDFTrace trace;
	float3 viewRay = lerp(lerp(ViewFrustumWorldRays[3], ViewFrustumWorldRays[0], input.TexCoord.x), lerp(ViewFrustumWorldRays[2], ViewFrustumWorldRays[1], input.TexCoord.x), 1 - input.TexCoord.y).xyz;
	viewRay = normalize(viewRay - ViewWorldPos);
	trace.Init(ViewWorldPos, viewRay, ViewNearPlane, ViewFarPlane);
	trace.NeedsHitNormal = true;
	GlobalSDFHit hit = RayTraceGlobalSDF(GlobalSDF, GlobalSDFTex, GlobalSDFMip, trace);

    float3 color;
	if (hit.IsHit())
	{
        // Sample Global Surface Atlas at the hit location
        float surfaceThreshold = GetGlobalSurfaceAtlasThreshold(GlobalSDF, hit);
        color = SampleGlobalSurfaceAtlas(GlobalSurfaceAtlas, GlobalSurfaceAtlasChunks, GlobalSurfaceAtlasCulledObjects, GlobalSurfaceAtlasObjects, GlobalSurfaceAtlasDepth, GlobalSurfaceAtlasTex, hit.GetHitPosition(trace), -viewRay, surfaceThreshold).rgb;
	    //color = hit.HitNormal * 0.5f + 0.5f;
    }
    else
    {
        // Sample skybox
        float3 skybox = Skybox.SampleLevel(SamplerLinearClamp, viewRay, 0).rgb;
        float3 sky = float3(0.4f, 0.4f, 1.0f) * saturate(hit.StepsCount / 80.0f);
        color = lerp(sky, skybox, SkyboxIntensity);
    }
    return float4(color, 1);
}

#endif<|MERGE_RESOLUTION|>--- conflicted
+++ resolved
@@ -125,14 +125,6 @@
 
 	// Reconstruct world-space position manually (from uv+depth within a tile)
 	float tileDepth = SampleZ(atlasUV);
-<<<<<<< HEAD
-	//float tileNear = -GLOBAL_SURFACE_ATLAS_TILE_PROJ_PLANE_OFFSET;
-	//float tileFar = tile.ViewBoundsSize.z + 2 * GLOBAL_SURFACE_ATLAS_TILE_PROJ_PLANE_OFFSET;
-	//gBufferData.ViewInfo.zw = float2(tileNear / (tileFar - tileNear), (tileFar * tileNear) / (tileFar - tileNear) / tileFar);
-	//gBufferData.ViewInfo.zw = float2(1, 0);
-	//float tileLinearDepth = LinearizeZ(gBufferData, tileDepth);
-=======
->>>>>>> 9694446f
 	float3 tileSpacePos = float3(input.TileUV.x - 0.5f, 0.5f - input.TileUV.y, tileDepth);
 	float3 gBufferTilePos = tileSpacePos * tile.ViewBoundsSize;
 	float4x4 tileLocalToWorld = Inverse(tile.WorldToLocal);
